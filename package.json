{
  "name": "hyperdx",
  "private": true,
  "version": "2-beta",
  "license": "MIT",
  "workspaces": [
    "packages/*"
  ],
  "devDependencies": {
    "@changesets/cli": "^2.26.2",
    "@nx/workspace": "16.8.1",
    "@typescript-eslint/eslint-plugin": "^8.7.0",
    "@typescript-eslint/parser": "^8.7.0",
    "concurrently": "^9.1.2",
    "dotenv": "^16.4.7",
    "dotenv-cli": "^8.0.0",
    "dotenv-expand": "^12.0.1",
    "eslint": "^8.57.0",
    "eslint-config-next": "13",
    "eslint-config-prettier": "^9.1.0",
    "eslint-plugin-n": "^16.4.0",
    "eslint-plugin-prettier": "^5.2.1",
    "eslint-plugin-security": "^2.1.0",
    "eslint-plugin-simple-import-sort": "^12.1.1",
    "husky": "^8.0.3",
    "lint-staged": "^13.1.2",
    "nx": "16.8.1",
    "prettier": "3.3.3"
  },
  "scripts": {
    "prepare": "husky install",
    "app:dev": "npx concurrently -k -n 'API,APP,ALERTS-TASK,COMMON-UTILS' -c 'green.bold,blue.bold,yellow.bold,magenta' 'nx run @hyperdx/api:dev' 'nx run @hyperdx/app:dev' 'nx run @hyperdx/api:dev-task check-alerts' 'nx run @hyperdx/common-utils:dev'",
    "app:lint": "nx run @hyperdx/app:ci:lint",
<<<<<<< HEAD
    "predev": "docker compose -f docker-compose.dev.yml up -d",
    "dev": "yarn predev && yarn app:dev && yarn postdev",
    "postdev": "docker compose -f docker-compose.dev.yml down",
=======
    "dev": "docker compose -f docker-compose.dev.yml up -d && yarn app:dev && docker compose -f docker-compose.dev.yml down",
>>>>>>> 1e5d97c1
    "lint": "npx nx run-many -t ci:lint",
    "version": "make version",
    "release": "npx nx run-many --target=build --projects=@hyperdx/common-utils && npx changeset publish"
  },
  "lint-staged": {
    "**/*.{ts,tsx}": [
      "prettier --write --ignore-unknown",
      "eslint --fix --quiet"
    ],
    "**/*.{mdx,json,yml}": [
      "prettier --write --ignore-unknown"
    ]
  },
  "packageManager": "yarn@4.5.1"
}<|MERGE_RESOLUTION|>--- conflicted
+++ resolved
@@ -31,13 +31,7 @@
     "prepare": "husky install",
     "app:dev": "npx concurrently -k -n 'API,APP,ALERTS-TASK,COMMON-UTILS' -c 'green.bold,blue.bold,yellow.bold,magenta' 'nx run @hyperdx/api:dev' 'nx run @hyperdx/app:dev' 'nx run @hyperdx/api:dev-task check-alerts' 'nx run @hyperdx/common-utils:dev'",
     "app:lint": "nx run @hyperdx/app:ci:lint",
-<<<<<<< HEAD
-    "predev": "docker compose -f docker-compose.dev.yml up -d",
-    "dev": "yarn predev && yarn app:dev && yarn postdev",
-    "postdev": "docker compose -f docker-compose.dev.yml down",
-=======
     "dev": "docker compose -f docker-compose.dev.yml up -d && yarn app:dev && docker compose -f docker-compose.dev.yml down",
->>>>>>> 1e5d97c1
     "lint": "npx nx run-many -t ci:lint",
     "version": "make version",
     "release": "npx nx run-many --target=build --projects=@hyperdx/common-utils && npx changeset publish"
