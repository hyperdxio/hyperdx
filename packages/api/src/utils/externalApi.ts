--- conflicted
+++ resolved
@@ -217,11 +217,7 @@
 };
 
 export function translateAlertDocumentToExternalAlert(
-<<<<<<< HEAD
-  alert: any,
-=======
   alert: AlertDocument,
->>>>>>> 7de89160
 ): ExternalAlert {
   // Convert to plain object if it's a Mongoose document
   const alertObj = alert.toJSON ? alert.toJSON() : { ...alert };
