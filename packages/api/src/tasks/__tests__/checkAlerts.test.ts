--- conflicted
+++ resolved
@@ -1,9 +1,5 @@
 import { ClickhouseClient } from '@hyperdx/common-utils/dist/clickhouse/node';
-<<<<<<< HEAD
 import { AlertState, SourceKind } from '@hyperdx/common-utils/dist/types';
-=======
-import { AlertState } from '@hyperdx/common-utils/dist/types';
->>>>>>> 8a1762e0
 import mongoose from 'mongoose';
 import ms from 'ms';
 
