import { ClickhouseClient } from '@hyperdx/common-utils/dist/clickhouse/node';
import { createServer } from 'http';
import mongoose from 'mongoose';
import ms from 'ms';

import * as config from '@/config';
import { createAlert } from '@/controllers/alerts';
import { createTeam } from '@/controllers/team';
import { bulkInsertLogs, getServer } from '@/fixtures';
import Alert, { AlertSource, AlertThresholdType } from '@/models/alert';
import AlertHistory from '@/models/alertHistory';
import Connection from '@/models/connection';
import Dashboard from '@/models/dashboard';
import { SavedSearch } from '@/models/savedSearch';
import { LogSource } from '@/models/source';
import Webhook from '@/models/webhook';
<<<<<<< HEAD
import { getPreviousAlertHistories, processAlert } from '@/tasks/checkAlerts';
import { AlertTaskType, loadProvider } from '@/tasks/providers';
=======
import { processAlert } from '@/tasks/checkAlerts';
import { AlertDetails, AlertTaskType, loadProvider } from '@/tasks/providers';
>>>>>>> 8a1762e0
import * as slack from '@/utils/slack';

describe('Single Invocation Alert Test', () => {
  let alertProvider: any;
  let webhookServer: any;
  let receivedWebhooks: any[] = [];
  let server: any;

  beforeAll(async () => {
    alertProvider = await loadProvider();
    server = getServer();
    await server.start();
  });

  beforeEach(async () => {
    // Set up local webhook server
    receivedWebhooks = [];
    webhookServer = createServer((req, res) => {
      if (req.method === 'POST') {
        let body = '';
        req.on('data', chunk => {
          body += chunk.toString();
        });
        req.on('end', () => {
          try {
            const parsedBody = JSON.parse(body);
            receivedWebhooks.push({
              headers: req.headers,
              body: parsedBody,
              url: req.url,
            });
          } catch {
            receivedWebhooks.push({
              headers: req.headers,
              body: body,
              url: req.url,
            });
          }
          res.writeHead(200, { 'Content-Type': 'application/json' });
          res.end(JSON.stringify({ status: 'ok' }));
        });
      } else {
        res.writeHead(405);
        res.end();
      }
    });

    // Start webhook server on a random port
    await new Promise<void>(resolve => {
      webhookServer.listen(0, () => {
        resolve();
      });
    });
  });

  afterEach(async () => {
    if (webhookServer) {
      webhookServer.close();
    }
    await server.clearDBs();
    jest.clearAllMocks();
  });

  afterAll(async () => {
    await server.stop();
  });

  it('should trigger alert and send webhook notification - happy path', async () => {
    // Mock slack webhook to avoid external calls
    jest.spyOn(slack, 'postMessageToWebhook').mockResolvedValue(null as any);

    // Create team
    const team = await createTeam({ name: 'Test Team' });

    // Create connection to ClickHouse
    const connection = await Connection.create({
      team: team._id,
      name: 'Test Connection',
      host: config.CLICKHOUSE_HOST,
      username: config.CLICKHOUSE_USER,
      password: config.CLICKHOUSE_PASSWORD,
    });

    // Create source
    const source = await LogSource.create({
      kind: 'log',
      team: team._id,
      from: {
        databaseName: 'default',
        tableName: 'otel_logs',
      },
      timestampValueExpression: 'Timestamp',
      connection: connection.id,
      name: 'Test Logs',
    });

    // Create saved search
    const savedSearch = await new SavedSearch({
      team: team._id,
      name: 'Error Logs Search',
      select: 'Body',
      where: 'SeverityText: "error"',
      whereLanguage: 'lucene',
      orderBy: 'Timestamp',
      source: source.id,
      tags: ['test'],
    }).save();

    // Create webhook
    const webhook = await new Webhook({
      team: team._id,
      service: 'slack',
      url: 'https://hooks.slack.com/services/test123',
      name: 'Test Webhook',
    }).save();

    // Create alert
    const mockUserId = new mongoose.Types.ObjectId();
    const alert = await createAlert(
      team._id,
      {
        source: AlertSource.SAVED_SEARCH,
        channel: {
          type: 'webhook',
          webhookId: webhook._id.toString(),
        },
        interval: '5m',
        thresholdType: AlertThresholdType.ABOVE,
        threshold: 1,
        savedSearchId: savedSearch.id,
        name: 'Test Alert Name',
      },
      mockUserId,
    );

    // Insert test logs that will trigger the alert
    const now = new Date('2023-11-16T22:12:00.000Z');
    const eventTime = new Date(now.getTime() - ms('3m')); // 3 minutes ago

    await bulkInsertLogs([
      {
        ServiceName: 'api',
        Timestamp: eventTime,
        SeverityText: 'error',
        Body: 'Test error message',
      },
      {
        ServiceName: 'api',
        Timestamp: eventTime,
        SeverityText: 'error',
        Body: 'Test error message',
      },
    ]);

    // Get the alert with populated references
    const enhancedAlert: any = await Alert.findById(alert.id).populate([
      'team',
      'savedSearch',
    ]);

    // Process the alert - this should trigger the webhook
    const details: any = {
      alert: enhancedAlert,
      source,
      conn: connection,
      taskType: AlertTaskType.SAVED_SEARCH,
      savedSearch,
    };
    const clickhouseClient = new ClickhouseClient({
      host: connection.host,
      username: connection.username,
      password: connection.password,
    });
    await processAlert(
      now,
      details,
      clickhouseClient,
      connection.id,
      alertProvider,
      new Map([[webhook.id.toString(), webhook]]),
    );

    // Verify alert state changed to ALERT (from DB)
    expect((await Alert.findById(enhancedAlert.id))!.state).toBe('ALERT');

    // Verify alert history was created
    const alertHistories = await AlertHistory.find({
      alert: alert.id,
    }).sort({ createdAt: 1 });

    expect(alertHistories.length).toBe(1);
    expect(alertHistories[0].state).toBe('ALERT');
    expect(alertHistories[0].counts).toBe(1);
    expect(alertHistories[0].lastValues.length).toBe(1);
    expect(alertHistories[0].lastValues[0].count).toBe(2); // 2 error logs found

    // Verify webhook was called exactly once
    expect(slack.postMessageToWebhook).toHaveBeenCalledTimes(1);

    // Get the actual call to inspect it
    const webhookCall = (slack.postMessageToWebhook as jest.Mock).mock.calls[0];
    expect(webhookCall[0]).toBe('https://hooks.slack.com/services/test123');

    const webhookPayload = webhookCall[1];
    expect(webhookPayload).toMatchObject({
      text: expect.stringContaining('Test Alert Name'),
      blocks: expect.arrayContaining([
        expect.objectContaining({
          type: 'section',
          text: expect.objectContaining({
            type: 'mrkdwn',
            text: expect.stringContaining('lines found'),
          }),
        }),
      ]),
    });

    // The text should contain the alert name we specified
    expect(webhookPayload.text).toContain('Test Alert Name');

    // Verify the message body contains the search link
    const messageBody = webhookPayload.blocks[0].text.text;
    expect(messageBody).toContain('lines found');
    expect(messageBody).toContain('expected less than 1 lines');
    expect(messageBody).toContain('http://app:8080/search/');
    expect(messageBody).toContain('from=');
    expect(messageBody).toContain('to=');
    expect(messageBody).toContain('isLive=false');
  });

  it('should use correct tile name in alert title when alerting tile is not first', async () => {
    // Mock slack webhook to avoid external calls
    jest.spyOn(slack, 'postMessageToWebhook').mockResolvedValue(null as any);

    // Create team
    const team = await createTeam({ name: 'Test Team' });

    const now = new Date('2023-11-16T22:12:00.000Z');
    const eventMs = now.getTime() - ms('5m');

    // Insert logs that will trigger the alert
    await bulkInsertLogs([
      {
        ServiceName: 'api',
        Timestamp: new Date(eventMs),
        SeverityText: 'error',
        Body: 'Test error message',
      },
      {
        ServiceName: 'api',
        Timestamp: new Date(eventMs),
        SeverityText: 'error',
        Body: 'Test error message',
      },
      {
        ServiceName: 'api',
        Timestamp: new Date(eventMs),
        SeverityText: 'error',
        Body: 'Test error message',
      },
    ]);

    // Create connection
    const connection = await Connection.create({
      team: team._id,
      name: 'Test Connection',
      host: config.CLICKHOUSE_HOST,
      username: config.CLICKHOUSE_USER,
      password: config.CLICKHOUSE_PASSWORD,
    });

    // Create source
    const source = await LogSource.create({
      kind: 'log',
      team: team._id,
      from: {
        databaseName: 'default',
        tableName: 'otel_logs',
      },
      timestampValueExpression: 'Timestamp',
      connection: connection.id,
      name: 'Test Logs',
    });

    // Create dashboard with multiple tiles - the alerting tile is NOT the first one
    const dashboard = await new Dashboard({
      name: 'Multi-Tile Dashboard',
      team: team._id,
      tiles: [
        {
          id: 'first-tile-id',
          x: 0,
          y: 0,
          w: 6,
          h: 4,
          config: {
            name: 'First Tile Name', // This should NOT appear in alert title
            select: [
              {
                aggFn: 'count',
                aggCondition: 'ServiceName:api',
                valueExpression: '',
                aggConditionLanguage: 'lucene',
              },
            ],
            where: '',
            displayType: 'line',
            granularity: 'auto',
            source: source.id,
            groupBy: '',
          },
        },
        {
          id: 'second-tile-id',
          x: 6,
          y: 0,
          w: 6,
          h: 4,
          config: {
            name: 'Second Tile Name', // This SHOULD appear in alert title
            select: [
              {
                aggFn: 'count',
                aggCondition: 'SeverityText:error',
                valueExpression: '',
                aggConditionLanguage: 'lucene',
              },
            ],
            where: '',
            displayType: 'line',
            granularity: 'auto',
            source: source.id,
            groupBy: '',
          },
        },
      ],
    }).save();

    // Create webhook
    const webhook = await new Webhook({
      team: team._id,
      service: 'slack',
      url: 'https://hooks.slack.com/services/test123',
      name: 'Test Webhook',
    }).save();

    // Create alert that references the SECOND tile (not the first)
    const mockUserId = new mongoose.Types.ObjectId();
    const alert = await createAlert(
      team._id,
      {
        source: AlertSource.TILE,
        channel: {
          type: 'webhook',
          webhookId: webhook._id.toString(),
        },
        interval: '5m',
        thresholdType: AlertThresholdType.ABOVE,
        threshold: 1, // Low threshold to trigger alert
        dashboardId: dashboard.id,
        tileId: 'second-tile-id', // Alert references second tile, NOT first
      },
      mockUserId,
    );

    // Get enhanced alert with populated relations
    const enhancedAlert: any = await Alert.findById(alert.id).populate([
      'team',
      'dashboard',
    ]);

    // Find the tile we're alerting on (should be the second tile)
    const tile = dashboard.tiles?.find((t: any) => t.id === 'second-tile-id');
    if (!tile) throw new Error('Second tile not found for multi-tile test');

    // Set up alert processing details (like existing tile tests)
    const details = {
      alert: enhancedAlert,
      source,
      taskType: AlertTaskType.TILE,
      tile,
      dashboard,
      previous: undefined,
    } satisfies AlertDetails;

    const clickhouseClient = new ClickhouseClient({
      host: connection.host,
      username: connection.username,
      password: connection.password,
    });

    const mockMetadata = {
      getColumn: jest.fn().mockImplementation(({ column }) => {
        const columnMap = {
          ServiceName: { name: 'ServiceName', type: 'String' },
          Timestamp: { name: 'Timestamp', type: 'DateTime' },
          SeverityText: { name: 'SeverityText', type: 'String' },
          Body: { name: 'Body', type: 'String' },
        };
        return Promise.resolve(columnMap[column]);
      }),
    };

    // Mock the getMetadata function
    jest.mock('@hyperdx/common-utils/dist/metadata', () => ({
      ...jest.requireActual('@hyperdx/common-utils/dist/metadata'),
      getMetadata: jest.fn().mockReturnValue(mockMetadata),
    }));

    // Process alert - this triggers the webhook with the title
    await processAlert(
      now,
      details,
      clickhouseClient,
      connection.id,
      alertProvider,
      new Map([[webhook.id.toString(), webhook]]),
    );

    // Get the webhook call to inspect the title
    expect(slack.postMessageToWebhook).toHaveBeenCalledTimes(1);
    const webhookCall = (slack.postMessageToWebhook as jest.Mock).mock.calls[0];
    const messageText = webhookCall[1].text;

    // This assertion SHOULD pass but WILL FAIL due to the bug
    // The bug causes buildAlertMessageTemplateTitle to use dashboard.tiles[0] (First Tile Name)
    // instead of finding the correct tile by ID (Second Tile Name)
    expect(messageText).toContain('Second Tile Name'); // Should find the correct tile
    expect(messageText).not.toContain('First Tile Name'); // Should NOT use first tile

    // Verify our test setup is correct
    expect(dashboard.tiles).toHaveLength(2);
    expect(dashboard.tiles[0].config.name).toBe('First Tile Name');
    expect(dashboard.tiles[1].config.name).toBe('Second Tile Name');
    expect(enhancedAlert.tileId).toBe('second-tile-id');
  });
});<|MERGE_RESOLUTION|>--- conflicted
+++ resolved
@@ -14,13 +14,8 @@
 import { SavedSearch } from '@/models/savedSearch';
 import { LogSource } from '@/models/source';
 import Webhook from '@/models/webhook';
-<<<<<<< HEAD
-import { getPreviousAlertHistories, processAlert } from '@/tasks/checkAlerts';
-import { AlertTaskType, loadProvider } from '@/tasks/providers';
-=======
 import { processAlert } from '@/tasks/checkAlerts';
 import { AlertDetails, AlertTaskType, loadProvider } from '@/tasks/providers';
->>>>>>> 8a1762e0
 import * as slack from '@/utils/slack';
 
 describe('Single Invocation Alert Test', () => {
