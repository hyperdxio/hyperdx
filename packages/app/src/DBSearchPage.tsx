--- conflicted
+++ resolved
@@ -19,10 +19,7 @@
 import { useForm } from 'react-hook-form';
 import { z } from 'zod';
 import { zodResolver } from '@hookform/resolvers/zod';
-<<<<<<< HEAD
-=======
 import { ClickHouseQueryError } from '@hyperdx/common-utils/dist/clickhouse';
->>>>>>> f8accdeb
 import {
   ChartConfigWithDateRange,
   DisplayType,
