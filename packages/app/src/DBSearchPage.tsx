--- conflicted
+++ resolved
@@ -1248,12 +1248,8 @@
               control={control}
               name="source"
               onCreate={openNewSourceModal}
-<<<<<<< HEAD
               allowedSourceKinds={ALLOWED_SOURCE_KINDS}
-=======
-              allowedSourceKinds={[SourceKind.Log, SourceKind.Trace]}
               data-testid="source-selector"
->>>>>>> 8a1762e0
             />
             <span className="ms-1">
               <SourceSchemaPreview
