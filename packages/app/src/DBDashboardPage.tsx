import {
  ForwardedRef,
  forwardRef,
  useCallback,
  useEffect,
  useMemo,
  useState,
} from 'react';
import dynamic from 'next/dynamic';
import Head from 'next/head';
import { useRouter } from 'next/router';
import { formatRelative } from 'date-fns';
import produce from 'immer';
import { parseAsString, useQueryState } from 'nuqs';
import { ErrorBoundary } from 'react-error-boundary';
import RGL, { WidthProvider } from 'react-grid-layout';
import { Controller, useForm } from 'react-hook-form';
import { TableConnection } from '@hyperdx/common-utils/dist/core/metadata';
import { convertToDashboardTemplate } from '@hyperdx/common-utils/dist/core/utils';
import {
  AlertState,
  DashboardFilter,
  TSourceUnion,
} from '@hyperdx/common-utils/dist/types';
import {
  ChartConfigWithDateRange,
  DisplayType,
  Filter,
  SearchCondition,
  SearchConditionLanguage,
  SQLInterval,
} from '@hyperdx/common-utils/dist/types';
import {
  Box,
  Button,
  Flex,
  Group,
  Indicator,
  Input,
  Menu,
  Modal,
  Paper,
  Text,
  Title,
  Tooltip,
} from '@mantine/core';
import { useHover } from '@mantine/hooks';
import { notifications } from '@mantine/notifications';
<<<<<<< HEAD
import {
  IconBell,
  IconCopy,
  IconDotsVertical,
  IconDownload,
  IconFilterEdit,
  IconPencil,
  IconPlayerPlay,
  IconRefresh,
  IconTags,
  IconTrash,
  IconUpload,
} from '@tabler/icons-react';
=======
import { IconBell, IconFilterEdit, IconPlayerPlay } from '@tabler/icons-react';
>>>>>>> 96f0539e

import { ContactSupportText } from '@/components/ContactSupportText';
import EditTimeChartForm from '@/components/DBEditTimeChartForm';
import DBNumberChart from '@/components/DBNumberChart';
import DBTableChart from '@/components/DBTableChart';
import { DBTimeChart } from '@/components/DBTimeChart';
import { SQLInlineEditorControlled } from '@/components/SQLInlineEditor';
import { TimePicker } from '@/components/TimePicker';
import {
  Dashboard,
  type Tile,
  useCreateDashboard,
  useDeleteDashboard,
} from '@/dashboard';

import DBSqlRowTableWithSideBar from './components/DBSqlRowTableWithSidebar';
import OnboardingModal from './components/OnboardingModal';
import { Tags } from './components/Tags';
import useDashboardFilters from './hooks/useDashboardFilters';
import { useDashboardRefresh } from './hooks/useDashboardRefresh';
import { parseAsStringWithNewLines } from './utils/queryParsers';
import api from './api';
import { buildTableRowSearchUrl, DEFAULT_CHART_CONFIG } from './ChartUtils';
import { IS_LOCAL_MODE } from './config';
import { useDashboard } from './dashboard';
import DashboardFilters from './DashboardFilters';
import DashboardFiltersModal from './DashboardFiltersModal';
import { GranularityPickerControlled } from './GranularityPicker';
import HDXMarkdownChart from './HDXMarkdownChart';
import { withAppNav } from './layout';
import SearchInputV2 from './SearchInputV2';
import {
  getFirstTimestampValueExpression,
  useSource,
  useSources,
} from './source';
import { parseTimeQuery, useNewTimeQuery } from './timeQuery';
import { useConfirm } from './useConfirm';
import { getMetricTableName } from './utils';
import { useZIndex, ZIndexContext } from './zIndex';

import 'react-grid-layout/css/styles.css';
import 'react-resizable/css/styles.css';

const makeId = () => Math.floor(100000000 * Math.random()).toString(36);

const ReactGridLayout = WidthProvider(RGL);

// TODO: This is a hack to set the default time range
const defaultTimeRange = parseTimeQuery('Past 1h', false) as [Date, Date];

const Tile = forwardRef(
  (
    {
      chart,
      dateRange,
      onDuplicateClick,
      onEditClick,
      onDeleteClick,
      onUpdateChart,
      onSettled,
      granularity,
      onTimeRangeSelect,
      filters,

      // Properties forwarded by grid layout
      className,
      style,
      onMouseDown,
      onMouseUp,
      onTouchEnd,
      children,
      isHighlighed,
    }: {
      chart: Tile;
      dateRange: [Date, Date];
      onDuplicateClick: () => void;
      onEditClick: () => void;
      onAddAlertClick?: () => void;
      onDeleteClick: () => void;
      onUpdateChart?: (chart: Tile) => void;
      onSettled?: () => void;
      granularity: SQLInterval | undefined;
      onTimeRangeSelect: (start: Date, end: Date) => void;
      filters?: Filter[];

      // Properties forwarded by grid layout
      className?: string;
      style?: React.CSSProperties;
      onMouseDown?: (e: React.MouseEvent) => void;
      onMouseUp?: (e: React.MouseEvent) => void;
      onTouchEnd?: (e: React.TouchEvent) => void;
      children?: React.ReactNode; // Resizer tooltip
      isHighlighed?: boolean;
    },
    ref: ForwardedRef<HTMLDivElement>,
  ) => {
    useEffect(() => {
      if (isHighlighed) {
        document
          .getElementById(`chart-${chart.id}`)
          ?.scrollIntoView({ behavior: 'smooth' });
      }
    }, [chart.id, isHighlighed]);

    const [queriedConfig, setQueriedConfig] = useState<
      ChartConfigWithDateRange | undefined
    >(undefined);

    const { data: source } = useSource({
      id: chart.config.source,
    });

    // const prevSource = usePrevious(source);
    // const prevChart = usePrevious(chart);
    // const prevDateRange = usePrevious(dateRange);
    // const prevGranularity = usePrevious(granularity);
    // const prevFilters = usePrevious(filters);

    useEffect(() => {
      if (source != null) {
        // TODO: will need to update this when we allow for multiple metrics per chart
        const firstSelect = chart.config.select[0];
        const metricType =
          typeof firstSelect !== 'string' ? firstSelect?.metricType : undefined;
        const tableName = getMetricTableName(source, metricType);
        if (source.connection) {
          setQueriedConfig({
            ...chart.config,
            connection: source.connection,
            dateRange,
            granularity,
            timestampValueExpression: source.timestampValueExpression,
            from: {
              databaseName: source.from?.databaseName || 'default',
              tableName: tableName || '',
            },
            implicitColumnExpression: source.implicitColumnExpression,
            filters,
            metricTables: source.metricTables,
          });
        }
      }
    }, [source, chart, dateRange, granularity, filters]);

    const [hovered, setHovered] = useState(false);

    const alert = chart.config.alert;
    const alertIndicatorColor = useMemo(() => {
      if (!alert) {
        return 'transparent';
      }
      if (alert.state === AlertState.OK) {
        return 'green';
      }
      if (alert.silenced?.at) {
        return 'yellow';
      }
      return 'red';
    }, [alert]);

    const alertTooltip = useMemo(() => {
      if (!alert) {
        return 'Add alert';
      }
      let tooltip = `Has alert and is in ${alert.state} state`;
      if (alert.silenced?.at) {
        const silencedAt = new Date(alert.silenced.at);
        tooltip += `. Ack'd ${formatRelative(silencedAt, new Date())}`;
      }
      return tooltip;
    }, [alert]);

    const { data: me } = api.useMe();

    return (
      <div
        data-testid={`dashboard-tile-${chart.id}`}
        className={`p-2 ${className} d-flex flex-column bg-muted rounded ${
          isHighlighed && 'dashboard-chart-highlighted'
        }`}
        id={`chart-${chart.id}`}
        onMouseEnter={() => setHovered(true)}
        onMouseLeave={() => setHovered(false)}
        key={chart.id}
        ref={ref}
        style={{
          ...style,
        }}
        onMouseDown={onMouseDown}
        onMouseUp={onMouseUp}
        onTouchEnd={onTouchEnd}
      >
        <div className="d-flex justify-content-between align-items-center mb-2 cursor-grab">
          <Text size="sm" ms="xs">
            {chart.config.name}
          </Text>
          {hovered ? (
            <Flex gap="0px">
              {chart.config.displayType === DisplayType.Line && (
                <Indicator
                  size={alert?.state === AlertState.OK ? 6 : 8}
                  zIndex={1}
                  color={alertIndicatorColor}
                  processing={alert?.state === AlertState.ALERT}
                  label={!alert && <span className="fs-8">+</span>}
                  mr={4}
                >
<<<<<<< HEAD
                  <Button
                    data-testid={`tile-alerts-button-${chart.id}`}
                    variant="subtle"
                    color="gray"
                    size="xxs"
                    onClick={onEditClick}
                    title="Alerts"
                  >
                    <IconBell size={14} />
                  </Button>
=======
                  <Tooltip label={alertTooltip} withArrow>
                    <Button
                      data-testid={`tile-alerts-button-${chart.id}`}
                      variant="subtle"
                      color="gray"
                      size="xxs"
                      onClick={onEditClick}
                    >
                      <IconBell size={16} />
                    </Button>
                  </Tooltip>
>>>>>>> 96f0539e
                </Indicator>
              )}

              <Button
                data-testid={`tile-duplicate-button-${chart.id}`}
                variant="subtle"
                color="gray"
                size="xxs"
                onClick={onDuplicateClick}
                title="Duplicate"
              >
                <IconCopy size={14} />
              </Button>
              <Button
                data-testid={`tile-edit-button-${chart.id}`}
                variant="subtle"
                color="gray"
                size="xxs"
                onClick={onEditClick}
                title="Edit"
              >
                <IconPencil size={14} />
              </Button>
              <Button
                data-testid={`tile-delete-button-${chart.id}`}
                variant="subtle"
                color="gray"
                size="xxs"
                onClick={onDeleteClick}
                title="Delete"
              >
                <IconTrash size={14} />
              </Button>
            </Flex>
          ) : (
            <Box h={22} />
          )}
        </div>
        <div
          className="fs-7 text-muted flex-grow-1 overflow-hidden"
          onMouseDown={e => e.stopPropagation()}
        >
          <ErrorBoundary
            onError={console.error}
            fallback={
              <div className="text-danger px-2 py-1 m-2 fs-7 font-monospace bg-danger-transparent">
                An error occurred while rendering the chart.
              </div>
            }
          >
            {(queriedConfig?.displayType === DisplayType.Line ||
              queriedConfig?.displayType === DisplayType.StackedBar) && (
              <DBTimeChart
                sourceId={chart.config.source}
                showDisplaySwitcher={true}
                config={queriedConfig}
                onTimeRangeSelect={onTimeRangeSelect}
                setDisplayType={displayType => {
                  onUpdateChart?.({
                    ...chart,
                    config: {
                      ...chart.config,
                      displayType,
                    },
                  });
                }}
              />
            )}
            {queriedConfig?.displayType === DisplayType.Table && (
              <Box p="xs" h="100%">
                <DBTableChart
                  config={queriedConfig}
                  getRowSearchLink={row =>
                    buildTableRowSearchUrl({
                      row,
                      source,
                      config: queriedConfig,
                      dateRange: dateRange,
                    })
                  }
                />
              </Box>
            )}
            {queriedConfig?.displayType === DisplayType.Number && (
              <DBNumberChart config={queriedConfig} />
            )}
            {queriedConfig?.displayType === DisplayType.Markdown && (
              <HDXMarkdownChart config={queriedConfig} />
            )}
            {queriedConfig?.displayType === DisplayType.Search && (
              <DBSqlRowTableWithSideBar
                enabled
                sourceId={chart.config.source}
                config={{
                  ...queriedConfig,
                  orderBy: [
                    {
                      ordering: 'DESC',
                      valueExpression: getFirstTimestampValueExpression(
                        queriedConfig.timestampValueExpression,
                      ),
                    },
                  ],
                  dateRange,
                  select:
                    queriedConfig.select ||
                    source?.defaultTableSelectExpression ||
                    '',
                  groupBy: undefined,
                  granularity: undefined,
                }}
                isLive={false}
                queryKeyPrefix={'search'}
              />
            )}
          </ErrorBoundary>
        </div>
        {children}
      </div>
    );
  },
);

const EditTileModal = ({
  dashboardId,
  chart,
  onClose,
  onSave,
  isSaving,
  dateRange,
}: {
  dashboardId?: string;
  chart: Tile | undefined;
  onClose: () => void;
  dateRange: [Date, Date];
  isSaving?: boolean;
  onSave: (chart: Tile) => void;
}) => {
  const contextZIndex = useZIndex();
  const modalZIndex = contextZIndex + 10;
  return (
    <Modal
      opened={chart != null}
      onClose={onClose}
      withCloseButton={false}
      centered
      size="90%"
      padding="xs"
      zIndex={modalZIndex}
    >
      {chart != null && (
        <ZIndexContext.Provider value={modalZIndex + 10}>
          <EditTimeChartForm
            dashboardId={dashboardId}
            chartConfig={chart.config}
            setChartConfig={config => {}}
            dateRange={dateRange}
            isSaving={isSaving}
            onSave={config => {
              onSave({
                ...chart,
                config: config,
              });
            }}
            onClose={onClose}
          />
        </ZIndexContext.Provider>
      )}
    </Modal>
  );
};

const updateLayout = (newLayout: RGL.Layout[]) => {
  return (dashboard: Dashboard) => {
    for (const chart of dashboard.tiles) {
      const newChartLayout = newLayout.find(layout => layout.i === chart.id);
      if (newChartLayout) {
        chart.x = newChartLayout.x;
        chart.y = newChartLayout.y;
        chart.w = newChartLayout.w;
        chart.h = newChartLayout.h;
      }
    }
  };
};

function DashboardName({
  name,
  onSave,
}: {
  name: string;
  onSave: (name: string) => void;
}) {
  const [editing, setEditing] = useState(false);
  const [editedName, setEditedName] = useState(name);

  const { hovered, ref } = useHover();

  return (
    <Box
      ref={ref}
      pe="md"
      onDoubleClick={() => setEditing(true)}
      className="cursor-pointer"
      title="Double click to edit"
    >
      {editing ? (
        <form
          className="d-flex align-items-center"
          onSubmit={e => {
            e.preventDefault();
            onSave(editedName);
            setEditing(false);
          }}
        >
          <Input
            type="text"
            value={editedName}
            onChange={(e: React.ChangeEvent<HTMLInputElement>) =>
              setEditedName(e.target.value)
            }
            placeholder="Dashboard Name"
          />
          <Button ms="sm" variant="outline" type="submit" color="green">
            Save Name
          </Button>
        </form>
      ) : (
        <div className="d-flex align-items-center" style={{ minWidth: 100 }}>
          <Title fw={400} order={3}>
            {name}
          </Title>
          {hovered && (
            <Button
              ms="xs"
              variant="subtle"
              size="xs"
              onClick={() => setEditing(true)}
            >
              <IconPencil size={14} />
            </Button>
          )}
        </div>
      )}
    </Box>
  );
}

// Download an object to users computer as JSON using specified name
function downloadObjectAsJson(object: object, fileName = 'output') {
  const dataStr =
    'data:text/json;charset=utf-8,' +
    encodeURIComponent(JSON.stringify(object));
  const downloadAnchorNode = document.createElement('a');
  downloadAnchorNode.setAttribute('href', dataStr);
  downloadAnchorNode.setAttribute('download', fileName + '.json');
  document.body.appendChild(downloadAnchorNode); // required for firefox
  downloadAnchorNode.click();
  downloadAnchorNode.remove();
}

function DBDashboardPage({ presetConfig }: { presetConfig?: Dashboard }) {
  const confirm = useConfirm();

  const router = useRouter();
  const dashboardId = router.query.dashboardId as string | undefined;

  const {
    dashboard,
    setDashboard,
    dashboardHash,
    isLocalDashboard,
    isLocalDashboardEmpty,
    isFetching: isFetchingDashboard,
    isSetting: isSavingDashboard,
  } = useDashboard({
    dashboardId: dashboardId as string | undefined,
    presetConfig,
  });

  const { data: sources } = useSources();

  const [highlightedTileId] = useQueryState('highlightedTileId');
  const tableConnections = useMemo(() => {
    if (!dashboard) return [];
    const tc: TableConnection[] = [];

    for (const { config } of dashboard.tiles) {
      const source = sources?.find(v => v.id === config.source);
      if (!source) continue;
      // TODO: will need to update this when we allow for multiple metrics per chart
      const firstSelect = config.select[0];
      const metricType =
        typeof firstSelect !== 'string' ? firstSelect?.metricType : undefined;
      const tableName = getMetricTableName(source, metricType);
      if (!tableName) continue;
      tc.push({
        databaseName: source.from.databaseName,
        tableName: tableName,
        connectionId: source.connection,
      });
    }

    return tc;
  }, [dashboard, sources]);

  const [granularity, setGranularity] = useQueryState(
    'granularity',
    parseAsString,
    // TODO: Build parser
  ) as [SQLInterval | undefined, (value: SQLInterval | undefined) => void];
  const [where, setWhere] = useQueryState(
    'where',
    parseAsStringWithNewLines.withDefault(''),
  );
  const [whereLanguage, setWhereLanguage] = useQueryState(
    'whereLanguage',
    parseAsString.withDefault('lucene'),
  );

  const [showFiltersModal, setShowFiltersModal] = useState(false);

  const filters = dashboard?.filters ?? [];
  const { filterValues, setFilterValue, filterQueries } =
    useDashboardFilters(filters);

  const handleSaveFilter = (filter: DashboardFilter) => {
    if (!dashboard) return;

    setDashboard(
      produce(dashboard, draft => {
        const filterIndex =
          draft.filters?.findIndex(p => p.id === filter.id) ?? -1;
        if (draft.filters && filterIndex !== -1) {
          draft.filters[filterIndex] = filter;
        } else {
          draft.filters = [...(draft.filters ?? []), filter];
        }
      }),
    );
  };

  const handleRemoveFilter = (id: string) => {
    if (!dashboard) return;

    setDashboard({
      ...dashboard,
      filters: dashboard.filters?.filter(p => p.id !== id) ?? [],
    });
  };

  const [isLive, setIsLive] = useState(false);

  const { control, watch, setValue, handleSubmit } = useForm<{
    granularity: SQLInterval | 'auto';
    where: SearchCondition;
    whereLanguage: SearchConditionLanguage;
  }>({
    defaultValues: {
      granularity: 'auto',
      where: '',
      whereLanguage: 'lucene',
    },
    values: {
      granularity: granularity ?? 'auto',
      where: where ?? '',
      whereLanguage: (whereLanguage as SearchConditionLanguage) ?? 'lucene',
    },
  });
  watch((data, { name, type }) => {
    if (name === 'granularity' && type === 'change') {
      setGranularity(data.granularity as SQLInterval);
    }
  });

  const [displayedTimeInputValue, setDisplayedTimeInputValue] =
    useState('Past 1h');

  const {
    searchedTimeRange,
    // displayedTimeInputValue,
    // setDisplayedTimeInputValue,
    onSearch,
    onTimeRangeSelect,
  } = useNewTimeQuery({
    initialDisplayValue: 'Past 1h',
    initialTimeRange: defaultTimeRange,
    setDisplayedTimeInputValue,
    // showRelativeInterval: isLive,
  });

  const {
    granularityOverride,
    isRefreshEnabled,
    manualRefreshCooloff,
    refresh,
  } = useDashboardRefresh({
    searchedTimeRange,
    onTimeRangeSelect,
    isLive,
  });

  const onSubmit = () => {
    onSearch(displayedTimeInputValue);
    handleSubmit(data => {
      setWhere(data.where as SearchCondition);
      setWhereLanguage((data.whereLanguage as SearchConditionLanguage) ?? null);
    })();
  };

  const [editedTile, setEditedTile] = useState<undefined | Tile>();

  const onAddTile = () => {
    setEditedTile({
      id: makeId(),
      x: 0,
      y: 0,
      w: 8,
      h: 10,
      config: {
        ...DEFAULT_CHART_CONFIG,
        source: sources?.[0]?.id ?? '',
      },
    });
  };

  const layout = (dashboard?.tiles ?? []).map(chart => {
    return {
      i: chart.id,
      x: chart.x,
      y: chart.y,
      w: chart.w,
      h: chart.h,
      minH: 1,
      minW: 1,
    };
  });

  const tiles = useMemo(
    () =>
      (dashboard?.tiles ?? []).map(chart => {
        return (
          <Tile
            key={chart.id}
            chart={chart}
            dateRange={searchedTimeRange}
            onEditClick={() => setEditedTile(chart)}
            granularity={
              isRefreshEnabled
                ? granularityOverride
                : (granularity ?? undefined)
            }
            filters={[
              {
                type: whereLanguage === 'sql' ? 'sql' : 'lucene',
                condition: where,
              },
              ...(filterQueries ?? []),
            ]}
            onTimeRangeSelect={onTimeRangeSelect}
            isHighlighed={highlightedTileId === chart.id}
            onUpdateChart={newChart => {
              if (!dashboard) {
                return;
              }
              setDashboard(
                produce(dashboard, draft => {
                  const chartIndex = draft.tiles.findIndex(
                    c => c.id === chart.id,
                  );
                  if (chartIndex === -1) {
                    return;
                  }
                  draft.tiles[chartIndex] = newChart;
                }),
              );
            }}
            onDuplicateClick={async () => {
              if (dashboard != null) {
                if (
                  !(await confirm(
                    `Duplicate ${chart.config.name}?`,
                    'Duplicate',
                  ))
                ) {
                  return;
                }
                setDashboard({
                  ...dashboard,
                  tiles: [
                    ...dashboard.tiles,
                    {
                      ...chart,
                      id: makeId(),
                    },
                  ],
                });
              }
            }}
            onDeleteClick={async () => {
              if (dashboard != null) {
                if (
                  !(await confirm(`Delete ${chart.config.name}?`, 'Delete'))
                ) {
                  return;
                }
                setDashboard({
                  ...dashboard,
                  tiles: dashboard.tiles.filter(c => c.id !== chart.id),
                });
              }
            }}
          />
        );
      }),
    [
      dashboard,
      searchedTimeRange,
      isRefreshEnabled,
      granularityOverride,
      granularity,
      highlightedTileId,
      confirm,
      setDashboard,
      where,
      whereLanguage,
      onTimeRangeSelect,
      filterQueries,
    ],
  );

  const deleteDashboard = useDeleteDashboard();

  // Search tile
  const [rowId, setRowId] = useQueryState('rowWhere');
  const [rowSource, setRowSource] = useQueryState('rowSource');
  const { data: rowSidePanelSource } = useSource({ id: rowSource });
  const handleSidePanelClose = useCallback(() => {
    setRowId(null);
    setRowSource(null);
  }, [setRowId, setRowSource]);

  const handleUpdateTags = useCallback(
    (newTags: string[]) => {
      if (dashboard?.id) {
        setDashboard(
          {
            ...dashboard,
            tags: newTags,
          },
          () => {
            notifications.show({
              color: 'green',
              message: 'Tags updated successfully',
            });
          },
          () => {
            notifications.show({
              color: 'red',
              message: (
                <>
                  An error occurred. <ContactSupportText />
                </>
              ),
            });
          },
        );
      }
    },
    [dashboard, setDashboard],
  );

  const createDashboard = useCreateDashboard();
  const onCreateDashboard = useCallback(() => {
    createDashboard.mutate(
      {
        name: 'My Dashboard',
        tiles: [],
        tags: [],
      },
      {
        onSuccess: data => {
          router.push(`/dashboards/${data.id}`);
        },
      },
    );
  }, [createDashboard, router]);

  const [isSaving, setIsSaving] = useState(false);

  const hasTiles = dashboard && dashboard.tiles.length > 0;

  return (
    <Box p="sm">
      <Head>
        <title>Dashboard – HyperDX</title>
      </Head>
      <OnboardingModal />
      <EditTileModal
        dashboardId={dashboardId}
        chart={editedTile}
        onClose={() => {
          if (!isSaving) {
            setEditedTile(undefined);
          }
        }}
        dateRange={searchedTimeRange}
        isSaving={isSaving}
        onSave={newChart => {
          if (dashboard == null) {
            return;
          }
          setIsSaving(true);
          setDashboard(
            produce(dashboard, draft => {
              const chartIndex = draft.tiles.findIndex(
                chart => chart.id === newChart.id,
              );
              // This is a new chart (probably?)
              if (chartIndex === -1) {
                draft.tiles.push(newChart);
              } else {
                draft.tiles[chartIndex] = newChart;
              }
            }),
            () => {
              setEditedTile(undefined);
              setIsSaving(false);
            },
            () => {
              setIsSaving(false);
            },
          );
        }}
      />
      {IS_LOCAL_MODE === false && isLocalDashboard && isLocalDashboardEmpty && (
        <Paper my="lg" p="md">
          <Flex justify="space-between" align="center">
            <Text size="sm">
              This is a temporary dashboard and can not be saved.
            </Text>
            <Button
              variant="outline"
              color="green"
              fw={400}
              onClick={onCreateDashboard}
            >
              Create New Saved Dashboard
            </Button>
          </Flex>
        </Paper>
      )}
      <Flex mt="xs" mb="md" justify="space-between" align="center">
        <DashboardName
          key={`${dashboardHash}`}
          name={dashboard?.name ?? ''}
          onSave={editedName => {
            if (dashboard != null) {
              setDashboard({
                ...dashboard,
                name: editedName,
              });
            }
          }}
        />
        <Group gap="xs">
          {!isLocalDashboard && dashboard?.id && (
            <Tags
              allowCreate
              values={dashboard?.tags || []}
              onChange={handleUpdateTags}
            >
              <Button
                variant="default"
                px="xs"
                size="xs"
                style={{ flexShrink: 0 }}
              >
                <IconTags size={14} className="me-2" />
                {dashboard?.tags?.length || 0}{' '}
                {dashboard?.tags?.length === 1 ? 'Tag' : 'Tags'}
              </Button>
            </Tags>
          )}
          {!isLocalDashboard /* local dashboards cant be "deleted" */ && (
            <Menu width={250}>
              <Menu.Target>
                <Button variant="default" px="xs" size="xs">
                  <IconDotsVertical size={14} />
                </Button>
              </Menu.Target>

              <Menu.Dropdown>
                {hasTiles && (
                  <Menu.Item
                    leftSection={<IconDownload size={16} />}
                    onClick={() => {
                      if (!sources || !dashboard) {
                        notifications.show({
                          color: 'red',
                          message: 'Export Failed',
                        });
                        return;
                      }
                      downloadObjectAsJson(
                        convertToDashboardTemplate(
                          dashboard,
                          // TODO: fix this type issue
                          sources as TSourceUnion[],
                        ),
                        dashboard?.name,
                      );
                    }}
                  >
                    Export Dashboard
                  </Menu.Item>
                )}
                <Menu.Item
                  leftSection={<IconUpload size={16} />}
                  onClick={() => {
                    if (dashboard && !dashboard.tiles.length) {
                      router.push(
                        `/dashboards/import?dashboardId=${dashboard.id}`,
                      );
                    } else {
                      router.push('/dashboards/import');
                    }
                  }}
                >
                  {hasTiles ? 'Import New Dashboard' : 'Import Dashboard'}
                </Menu.Item>
                <Menu.Item
                  leftSection={<IconTrash size={16} />}
                  color="red"
                  onClick={() =>
                    deleteDashboard.mutate(dashboard?.id ?? '', {
                      onSuccess: () => {
                        router.push('/dashboards');
                      },
                    })
                  }
                >
                  Delete Dashboard
                </Menu.Item>
              </Menu.Dropdown>
            </Menu>
          )}
        </Group>
        {/* <Button variant="outline" size="sm">
          Save
        </Button> */}
      </Flex>
      <Flex
        gap="sm"
        mt="sm"
        component="form"
        onSubmit={e => {
          e.preventDefault();
          onSubmit();
        }}
      >
        <Controller
          control={control}
          name="whereLanguage"
          render={({ field }) =>
            field.value === 'sql' ? (
              <SQLInlineEditorControlled
                tableConnections={tableConnections}
                control={control}
                name="where"
                placeholder="SQL WHERE clause (ex. column = 'foo')"
                onLanguageChange={lang => setValue('whereLanguage', lang)}
                language="sql"
                onSubmit={onSubmit}
                label="GLOBAL WHERE"
                enableHotkey
                allowMultiline={true}
              />
            ) : (
              <SearchInputV2
                tableConnections={tableConnections}
                control={control}
                name="where"
                onLanguageChange={lang => setValue('whereLanguage', lang)}
                language="lucene"
                placeholder="Search your events w/ Lucene ex. column:foo"
                enableHotkey
                data-testid="search-input"
                onSubmit={onSubmit}
              />
            )
          }
        />
        <TimePicker
          inputValue={displayedTimeInputValue}
          setInputValue={setDisplayedTimeInputValue}
          onSearch={range => {
            onSearch(range);
          }}
        />
        <GranularityPickerControlled control={control} name="granularity" />
        <Tooltip
          withArrow
          label={
            isRefreshEnabled
              ? `Auto-refreshing with ${granularityOverride} interval`
              : 'Enable auto-refresh'
          }
          fz="xs"
          color="gray"
        >
          <Button
            onClick={() => setIsLive(prev => !prev)}
            mr={6}
            size="sm"
            variant={isLive ? 'filled' : 'default'}
            title={isLive ? 'Disable auto-refresh' : 'Enable auto-refresh'}
          >
            Live
          </Button>
        </Tooltip>
        <Tooltip withArrow label="Refresh dashboard" fz="xs" color="gray">
          <Button
            onClick={refresh}
            loading={manualRefreshCooloff}
            disabled={manualRefreshCooloff}
            mr={6}
            variant="default"
            title="Refresh dashboard"
            px="xs"
          >
            <IconRefresh size={18} />
          </Button>
        </Tooltip>
        <Tooltip withArrow label="Edit Filters" fz="xs" color="gray">
          <Button
            variant="default"
            px="xs"
            mr={6}
            onClick={() => setShowFiltersModal(true)}
          >
            <IconFilterEdit strokeWidth={1} />
          </Button>
        </Tooltip>
        <Button
          data-testid="search-submit-button"
          variant="outline"
          type="submit"
        >
          <IconPlayerPlay size={16} />
        </Button>
      </Flex>
      <DashboardFilters
        filters={filters}
        filterValues={filterValues}
        onSetFilterValue={setFilterValue}
        dateRange={searchedTimeRange}
      />
      <Box mt="sm">
        {dashboard != null && dashboard.tiles != null ? (
          <ErrorBoundary
            onError={console.error}
            fallback={
              <div className="text-danger px-2 py-1 m-2 fs-7 font-monospace bg-danger-transparent">
                An error occurred while rendering the dashboard.
              </div>
            }
          >
            <ReactGridLayout
              layout={layout}
              containerPadding={[0, 0]}
              onLayoutChange={newLayout => {
                // compare x, y, h, w between newLayout and layout to see if anything has changed
                // if so, update the dashboard
                // this will prevent spurious updates to the dashboard,
                // that messes with router/URL state due to
                // qparam being used to store dashboard state
                // also it reduced network requests
                let hasDiff = false;
                if (newLayout.length !== layout.length) {
                  hasDiff = true;
                } else {
                  for (let i = 0; i < newLayout.length; i++) {
                    const curr = newLayout[i];
                    const oldLayout = layout.find(l => l.i === curr.i);
                    if (
                      oldLayout?.x !== curr.x ||
                      oldLayout?.y !== curr.y ||
                      oldLayout?.h !== curr.h ||
                      oldLayout?.w !== curr.w
                    ) {
                      hasDiff = true;
                      break;
                    }
                  }
                }

                if (hasDiff) {
                  setDashboard(produce(dashboard, updateLayout(newLayout)));
                }
              }}
              cols={24}
              rowHeight={32}
            >
              {tiles}
            </ReactGridLayout>
          </ErrorBoundary>
        ) : null}
      </Box>
      <Button
        data-testid="add-new-tile-button"
        variant="outline"
        mt="sm"
        color={dashboard?.tiles.length === 0 ? 'green' : 'gray'}
        fw={400}
        onClick={onAddTile}
        w="100%"
      >
        + Add New Tile
      </Button>
      <DashboardFiltersModal
        opened={showFiltersModal}
        onClose={() => setShowFiltersModal(false)}
        filters={filters}
        onSaveFilter={handleSaveFilter}
        onRemoveFilter={handleRemoveFilter}
        isLoading={isSavingDashboard || isFetchingDashboard}
      />
    </Box>
  );
}

const DBDashboardPageDynamic = dynamic(async () => DBDashboardPage, {
  ssr: false,
});

// @ts-ignore
DBDashboardPageDynamic.getLayout = withAppNav;

export default DBDashboardPageDynamic;<|MERGE_RESOLUTION|>--- conflicted
+++ resolved
@@ -46,7 +46,6 @@
 } from '@mantine/core';
 import { useHover } from '@mantine/hooks';
 import { notifications } from '@mantine/notifications';
-<<<<<<< HEAD
 import {
   IconBell,
   IconCopy,
@@ -60,9 +59,6 @@
   IconTrash,
   IconUpload,
 } from '@tabler/icons-react';
-=======
-import { IconBell, IconFilterEdit, IconPlayerPlay } from '@tabler/icons-react';
->>>>>>> 96f0539e
 
 import { ContactSupportText } from '@/components/ContactSupportText';
 import EditTimeChartForm from '@/components/DBEditTimeChartForm';
@@ -271,18 +267,6 @@
                   label={!alert && <span className="fs-8">+</span>}
                   mr={4}
                 >
-<<<<<<< HEAD
-                  <Button
-                    data-testid={`tile-alerts-button-${chart.id}`}
-                    variant="subtle"
-                    color="gray"
-                    size="xxs"
-                    onClick={onEditClick}
-                    title="Alerts"
-                  >
-                    <IconBell size={14} />
-                  </Button>
-=======
                   <Tooltip label={alertTooltip} withArrow>
                     <Button
                       data-testid={`tile-alerts-button-${chart.id}`}
@@ -294,7 +278,6 @@
                       <IconBell size={16} />
                     </Button>
                   </Tooltip>
->>>>>>> 96f0539e
                 </Indicator>
               )}
 
