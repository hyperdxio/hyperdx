--- conflicted
+++ resolved
@@ -7,16 +7,14 @@
 import { useQueryState } from 'nuqs';
 import { useForm } from 'react-hook-form';
 import { StringParam, useQueryParam, withDefault } from 'use-query-params';
-import { SourceKind, TSource } from '@hyperdx/common-utils/dist/types';
+import { tcFromSource } from '@hyperdx/common-utils/dist/metadata';
 import {
-<<<<<<< HEAD
   SourceKind,
   type TMetricSource,
+  type TSource,
 } from '@hyperdx/common-utils/dist/types';
 import {
   Anchor,
-=======
->>>>>>> daffcf35
   Badge,
   Box,
   Card,
@@ -52,7 +50,7 @@
 import NamespaceDetailsSidePanel from './NamespaceDetailsSidePanel';
 import NodeDetailsSidePanel from './NodeDetailsSidePanel';
 import PodDetailsSidePanel from './PodDetailsSidePanel';
-import { useSources } from './source';
+import { useSource, useSources } from './source';
 import { parseTimeQuery, useTimeQuery } from './timeQuery';
 import { KubePhase } from './types';
 import { formatNumber, formatUptime } from './utils';
@@ -824,25 +822,19 @@
   const [_logSourceId, setLogSourceId] = useQueryState('logSource');
   const [_metricSourceId, setMetricSourceId] = useQueryState('metricSource');
 
-<<<<<<< HEAD
-  // TODO: Let users select log + metric sources
-  const { data: logSource } = useSource({
-    connection: connection,
-    kind: SourceKind.Log,
-  });
-  const { data: metricSource } = useSource({
-    connection: connection,
-    kind: SourceKind.Metric,
-  });
-=======
   const [logSourceId, metricSourceId] = useMemo(
     () => resolveSourceIds(_logSourceId, _metricSourceId, sources),
     [_logSourceId, _metricSourceId, sources],
   );
->>>>>>> daffcf35
-
-  const logSource = sources?.find(s => s.id === logSourceId);
-  const metricSource = sources?.find(s => s.id === metricSourceId);
+  // TODO: Let users select log + metric sources
+  const { data: logSource } = useSource({
+    id: logSourceId,
+    kind: SourceKind.Log,
+  });
+  const { data: metricSource } = useSource({
+    id: metricSourceId,
+    kind: SourceKind.Metric,
+  });
 
   const { control, watch } = useForm({
     values: {
@@ -930,7 +922,10 @@
             size="xs"
             allowDeselect={false}
             sourceSchemaPreview={
-              <SourceSchemaPreview source={logSource} variant="text" />
+              <SourceSchemaPreview
+                tableConnection={tcFromSource(logSource)}
+                variant="text"
+              />
             }
           />
           <SourceSelectControlled
@@ -940,7 +935,11 @@
             size="xs"
             allowDeselect={false}
             sourceSchemaPreview={
-              <SourceSchemaPreview source={metricSource} variant="text" />
+              <SourceSchemaPreview
+                tableConnection={tcFromSource(metricSource)}
+                metricTables={metricSource?.metricTables}
+                variant="text"
+              />
             }
           />
         </Group>
