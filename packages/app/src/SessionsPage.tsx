import { useCallback, useEffect, useMemo, useRef, useState } from 'react';
import Head from 'next/head';
import { sub } from 'date-fns';
import {
  parseAsString,
  parseAsStringEnum,
  useQueryState,
  useQueryStates,
} from 'nuqs';
import { useForm } from 'react-hook-form';
import { NumberParam } from 'serialize-query-params';
import {
  StringParam,
  useQueryParam,
  useQueryParams,
  withDefault,
} from 'use-query-params';
import {
  DateRange,
  SearchCondition,
  SearchConditionLanguage,
  SourceKind,
  TSource,
} from '@hyperdx/common-utils/dist/types';
import {
  Alert,
  Box,
  Button,
  Grid,
  Group,
  SegmentedControl,
  Stack,
  Tabs,
  Text,
} from '@mantine/core';
import { notifications } from '@mantine/notifications';
import { useVirtualizer } from '@tanstack/react-virtual';

import { SourceSelectControlled } from '@/components/SourceSelect';
import { TimePicker } from '@/components/TimePicker';
import { getMetadata } from '@/metadata';
import { parseTimeQuery, useNewTimeQuery } from '@/timeQuery';

import { SQLInlineEditorControlled } from './components/SQLInlineEditor';
import WhereLanguageControlled from './components/WhereLanguageControlled';
import { Session, useSessions } from './clickhouse';
import { withAppNav } from './layout';
import SearchInput from './SearchInput';
import SearchInputV2 from './SearchInputV2';
import SessionSidePanel from './SessionSidePanel';
import { useSource, useSources } from './source';
import { FormatTime } from './useFormatTime';
import { formatDistanceToNowStrictShort } from './utils';

function SessionCard({
  email,
  maxTime,
  minTime,
  numErrors,
  numEvents,
  onClick,
  sessionId,
  teamId,
  teamName,
  userName,
}: {
  email: string;
  maxTime: Date;
  minTime: Date;
  numErrors: number;
  numEvents: number;
  onClick: () => void;
  sessionId: string;
  teamId: string;
  teamName: string;
  userName: string;
}) {
  const timeAgo = formatDistanceToNowStrictShort(maxTime);
  const durationStr = new Date(maxTime.getTime() - minTime.getTime())
    .toISOString()
    .slice(11, 19);

  return (
    <div
      className="bg-hdx-dark rounded p-3 d-flex align-items-center justify-content-between text-white-hover-success-trigger"
      onClick={onClick}
      role="button"
    >
      <div
        style={{ width: '50%', maxWidth: 500 }}
        className="child-hover-trigger"
      >
        {email || `Anonymous Session ${sessionId}`}
      </div>
      <div>
        <div className="text-muted fs-8">{numEvents} Events</div>
        {numErrors > 0 && (
          <div className="text-danger fs-8">{numErrors} Errors</div>
        )}
        <div className="text-muted fs-8">Duration {durationStr}</div>
      </div>
      <div className="text-end">
        <div>Last active {timeAgo} ago</div>
        <div className="text-muted fs-8 mt-1">
          Started on <FormatTime value={minTime} />
        </div>
      </div>
    </div>
  );
}

function SessionCardList({
  sessions,
  isSessionLoading,
  onClick,
}: {
  sessions: Session[];
  isSessionLoading?: boolean;
  onClick: (session: Session) => void;
}) {
  const parentRef = useRef<HTMLDivElement>(null);

  // The virtualizer
  const rowVirtualizer = useVirtualizer({
    count: sessions.length,
    getScrollElement: () => parentRef.current,
    estimateSize: () => 86,
    paddingEnd: 16,
  });

  return (
    <>
      {isSessionLoading === true && (
        <div className="text-center mt-8">
          <div
            className="spinner-border me-2"
            role="status"
            style={{ width: 14, height: 14 }}
          />
          Searching sessions...
        </div>
      )}
      {!isSessionLoading && sessions.length === 0 && (
        <div className="text-center align-items-center justify-content-center my-3">
          No results found.
          <div className="text-muted mt-3">
            Try checking the query explainer in the search bar if there are any
            search syntax issues.
          </div>
          <div className="text-muted mt-3">
            Add new data sources by setting up a HyperDX integration.
          </div>
          <Button
            component="a"
            variant="outline-success"
            className="fs-7 mt-3"
            target="_blank"
            href="/docs/install/browser"
          >
            Install HyperDX Browser Integration
          </Button>
        </div>
      )}
      <div
        ref={parentRef}
        style={{
          height: `100%`,
          overflow: 'auto', // Make it scroll!
        }}
      >
        {/* The large inner element to hold all of the items */}
        <div
          style={{
            height: `${rowVirtualizer.getTotalSize()}px`,
            width: '100%',
            position: 'relative',
          }}
        >
          {/* Only the visible items in the virtualizer, manually positioned to be in view */}
          {rowVirtualizer.getVirtualItems().map(virtualItem => {
            const row = sessions[virtualItem.index];

            const {
              errorCount,
              maxTimestamp,
              minTimestamp,
              sessionCount,
              sessionId,
              teamId,
              teamName,
              userEmail,
              userName,
            } = row;
            return (
              <div
                key={virtualItem.key}
                style={{
                  position: 'absolute',
                  top: 0,
                  left: 0,
                  width: '100%',
                  transform: `translateY(${virtualItem.start}px)`,
                }}
                data-index={virtualItem.index}
                ref={rowVirtualizer.measureElement}
              >
                <div className="mb-3">
                  <SessionCard
                    sessionId={sessionId}
                    email={userEmail}
                    userName={userName}
                    teamName={teamName}
                    teamId={teamId}
                    numEvents={Number(sessionCount)}
                    numErrors={Number(errorCount)}
                    maxTime={new Date(maxTimestamp)}
                    minTime={new Date(minTimestamp)}
                    onClick={() => {
                      onClick(row);
                    }}
                  />
                </div>
              </div>
            );
          })}
        </div>
      </div>
    </>
  );
}

// TODO: This is a hack to set the default time range
const defaultTimeRange = parseTimeQuery('Past 1h', false) as [Date, Date];
const appliedConfigMap = {
  sessionSource: parseAsString,
  where: parseAsString,
  whereLanguage: parseAsStringEnum<'sql' | 'lucene'>(['sql', 'lucene']),
};
export default function SessionsPage() {
  const [appliedConfig, setAppliedConfig] = useQueryStates(appliedConfigMap);

  const { control, watch, setValue, handleSubmit } = useForm({
    values: {
      where: appliedConfig.where,
      whereLanguage: appliedConfig.whereLanguage,
      source: appliedConfig.sessionSource,
    },
  });

  const where = watch('where');
  const whereLanguage = watch('whereLanguage');
  const sourceId = watch('source');
  const { data: sessionSource } = useSource({
    id: watch('source'),
  });

  const { data: traceTrace } = useSource({
    id: sessionSource?.traceSourceId,
  });

  // Get all sources and select the first session type source by default
  const { data: sources } = useSources();

  useEffect(() => {
    if (sourceId && !appliedConfig.sessionSource) {
      setAppliedConfig({ sessionSource: sourceId });
<<<<<<< HEAD
    }
  }, [appliedConfig.sessionSource, setAppliedConfig, sourceId]);

  // Auto-select the first session source when the page loads
  useEffect(() => {
    if (sources && sources.length > 0 && !appliedConfig.sessionSource) {
      // Find the first session source
      const sessionSource = sources.find(
        source => source.kind === SourceKind.Session,
      );
      if (sessionSource) {
        setValue('source', sessionSource.id);
        // This will trigger the other useEffect above to update appliedConfig
      }
    }
  }, [sources, appliedConfig.sessionSource, setValue]);
=======
    }
  }, [appliedConfig.sessionSource, setAppliedConfig, sourceId]);
>>>>>>> a86a8074

  const DEFAULT_INTERVAL = 'Past 1h';
  const [displayedTimeInputValue, setDisplayedTimeInputValue] =
    useState(DEFAULT_INTERVAL);

  const { searchedTimeRange, onSearch } = useNewTimeQuery({
    initialDisplayValue: DEFAULT_INTERVAL,
    initialTimeRange: defaultTimeRange,
    setDisplayedTimeInputValue,
  });

  const onSubmit = useCallback(() => {
    onSearch(displayedTimeInputValue);
    handleSubmit(values => {
      setAppliedConfig(values);
    })();
  }, [handleSubmit, setAppliedConfig, onSearch, displayedTimeInputValue]);

  // Auto submit when service or source changes
  useEffect(() => {
    if (sourceId !== appliedConfig.sessionSource) {
      onSubmit();
    }
  }, [sourceId]);

  // FIXME: fix the url
  const generateSearchUrl = useCallback(
    (newQuery?: string, newTimeRange?: [Date, Date]) => {
      const qparams = new URLSearchParams({
        q: '',
      });
      return `/search?${qparams.toString()}`;
    },
    [],
  );

  // FIXME: fix the url
  const generateChartUrl = useCallback(
    ({ aggFn, field, where, groupBy }: any) => {
      return `/chart?series=${encodeURIComponent(
        JSON.stringify({
          type: 'time',
          aggFn,
          field,
          where,
          groupBy,
        }),
      )}`;
    },
    [],
  );

  const [selectedSessionQuery, setSelectedSessionQuery] = useQueryParams(
    {
      sid: withDefault(StringParam, undefined),
      sfrom: withDefault(NumberParam, undefined),
      sto: withDefault(NumberParam, undefined),
    },
    {
      updateType: 'pushIn',
      enableBatching: true,
    },
  );

  const selectedSession = useMemo(() => {
    if (selectedSessionQuery.sid == null) {
      return undefined;
    }
    return {
      id: selectedSessionQuery.sid,
      dateRange: [
        new Date(selectedSessionQuery.sfrom ?? 0),
        new Date(selectedSessionQuery.sto ?? 0),
      ] as [Date, Date],
    };
  }, [selectedSessionQuery]);
  const setSelectedSession = useCallback(
    (session: Session | undefined) => {
      if (session == null) {
        setSelectedSessionQuery({
          sid: undefined,
          sfrom: undefined,
          sto: undefined,
        });
      } else {
        setSelectedSessionQuery({
          sid: session.sessionId,
          // WARNING: adding 4 hours offset to fetch the whole rrweb session
          sfrom: sub(new Date(session.minTimestamp), { hours: 4 }).getTime(),
          sto: sub(new Date(session.maxTimestamp), { hours: -4 }).getTime(),
        });
      }
    },
    [setSelectedSessionQuery],
  );

  const { data: tableData, isLoading: isSessionsLoading } = useSessions({
    dateRange: searchedTimeRange,
    sessionSource: sessionSource,
    traceSource: traceTrace,
    // TODO: if selectedSession is not null, we should filter by that session id
    where: appliedConfig.where as SearchCondition,
    whereLanguage: appliedConfig.whereLanguage as SearchConditionLanguage,
  });

  const sessions = tableData?.data ?? [];
  const targetSession = sessions.find(s => s.sessionId === selectedSession?.id);

  return (
    <div className="SessionsPage">
      <Head>
        <title>Client Sessions - HyperDX</title>
      </Head>
      {selectedSession != null &&
        traceTrace != null &&
        sessionSource != null &&
        targetSession && (
          <SessionSidePanel
            key={`session-page-session-side-panel-${selectedSession.id}`}
            traceSource={traceTrace}
            sessionSource={sessionSource}
            sessionId={selectedSession.id}
            dateRange={selectedSession.dateRange}
            session={targetSession}
            onClose={() => {
              setSelectedSession(undefined);
            }}
            generateSearchUrl={generateSearchUrl}
            generateChartUrl={({ aggFn, field, groupBy }) =>
              generateChartUrl({
                aggFn,
                field,
                groupBy,
                where: `rum_session_id:"${selectedSession.id}"`,
              })
            }
          />
        )}
      <Box p="sm">
        <form
          onSubmit={e => {
            e.preventDefault();
            onSubmit();
            return false;
          }}
        >
          <Group gap="xs">
            <Group justify="space-between" gap="xs" wrap="nowrap" flex={1}>
              <SourceSelectControlled control={control} name="source" />
              <WhereLanguageControlled
                name="whereLanguage"
                control={control}
                sqlInput={
                  <SQLInlineEditorControlled
                    connectionId={traceTrace?.connection}
                    database={traceTrace?.from?.databaseName}
                    table={traceTrace?.from?.tableName}
                    onSubmit={onSubmit}
                    control={control}
                    name="where"
                    placeholder="SQL WHERE clause (ex. column = 'foo')"
                    onLanguageChange={lang =>
                      setValue('whereLanguage', lang, {
                        shouldDirty: true,
                      })
                    }
                    language="sql"
                    label="WHERE"
                    enableHotkey
                  />
                }
                luceneInput={
                  <SearchInputV2
                    connectionId={traceTrace?.connection}
                    database={traceTrace?.from?.databaseName}
                    table={traceTrace?.from?.tableName}
                    control={control}
                    name="where"
                    onLanguageChange={lang =>
                      setValue('whereLanguage', lang, {
                        shouldDirty: true,
                      })
                    }
                    language="lucene"
                    placeholder="Search your events w/ Lucene ex. column:foo"
                    enableHotkey
                  />
                }
              />
              <TimePicker
                inputValue={displayedTimeInputValue}
                setInputValue={setDisplayedTimeInputValue}
                onSearch={range => {
                  onSearch(range);
                }}
              />
              <Button variant="outline" type="submit" px="sm">
                <i className="bi bi-play"></i>
              </Button>
            </Group>
          </Group>
        </form>
        {sessionSource?.kind !== SourceKind.Session || traceTrace == null ? (
          <>
            <Alert
              icon={<i className="bi bi-info-circle-fill text-slate-400" />}
              color="gray"
              py="xs"
              mt="md"
            >
              Please select a valid session source
            </Alert>
            <SessionSetupInstructions />
          </>
        ) : sessions.length === 0 ? (
          <SessionSetupInstructions />
        ) : (
          <div style={{ minHeight: 0 }} className="mt-4">
            <SessionCardList
              onClick={session => {
                setSelectedSession(session);
              }}
              sessions={sessions}
              isSessionLoading={isSessionsLoading}
            />
          </div>
        )}
      </Box>
    </div>
  );
}

SessionsPage.getLayout = withAppNav;

function SessionSetupInstructions() {
  return (
    <>
      <Stack w={500} mx="auto" mt="xl" gap="xxs">
        <i className="bi bi-laptop text-slate-600 fs-1"></i>
        <Text c="gray" fw={500} size="xs">
          Instructions
        </Text>
        <Text c="gray">
          You can set up Session Replays when the HyperDX Otel Collector is
          used.
        </Text>
        <Text c="gray" fw={500} mt="sm">
          1. Create a new source with <strong>Session</strong> type
        </Text>
        <Text c="dimmed" size="xs">
          Go to Team Settings, click <strong>Add Source</strong> under Sources
          section, and select <strong>Session</strong> as the source type.
        </Text>
        <Text c="gray" fw={500} mt="sm">
          2. Choose the <strong>rrweb</strong> table
        </Text>
        <Text c="dimmed" size="xs">
          Select the <strong>rrweb</strong> table from the dropdown, and select
          the corresponding trace source.
        </Text>

        <Text c="gray" fw={500} mt="sm">
          3. Start recording sessions
        </Text>
        <Text c="dimmed" size="xs">
          Install the{' '}
          <a href="https://www.hyperdx.io/docs/install/browser" target="_blank">
            HyperDX Browser Integration
          </a>{' '}
          to start recording sessions.
        </Text>
      </Stack>
    </>
  );
}<|MERGE_RESOLUTION|>--- conflicted
+++ resolved
@@ -264,7 +264,6 @@
   useEffect(() => {
     if (sourceId && !appliedConfig.sessionSource) {
       setAppliedConfig({ sessionSource: sourceId });
-<<<<<<< HEAD
     }
   }, [appliedConfig.sessionSource, setAppliedConfig, sourceId]);
 
@@ -281,10 +280,6 @@
       }
     }
   }, [sources, appliedConfig.sessionSource, setValue]);
-=======
-    }
-  }, [appliedConfig.sessionSource, setAppliedConfig, sourceId]);
->>>>>>> a86a8074
 
   const DEFAULT_INTERVAL = 'Past 1h';
   const [displayedTimeInputValue, setDisplayedTimeInputValue] =
