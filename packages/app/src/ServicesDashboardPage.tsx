--- conflicted
+++ resolved
@@ -1636,7 +1636,6 @@
           </Group>
         </Group>
       </form>
-<<<<<<< HEAD
       <Tabs
         mt="md"
         keepMounted={false}
@@ -1652,32 +1651,6 @@
         </Tabs.List>
         <Tabs.Panel value="http">
           {source?.kind === 'trace' ? (
-=======
-      <DashboardFilters
-        filters={filters}
-        filterValues={filterValues}
-        onSetFilterValue={setFilterValue}
-        dateRange={searchedTimeRange}
-      />
-      {source?.kind !== 'trace' ? (
-        <Group align="center" justify="center" h="300px">
-          <Text c="gray">Please select a trace source</Text>
-        </Group>
-      ) : (
-        <Tabs
-          mt="md"
-          keepMounted={false}
-          defaultValue="http"
-          onChange={setTab}
-          value={tab}
-        >
-          <Tabs.List>
-            <Tabs.Tab value="http">HTTP Service</Tabs.Tab>
-            <Tabs.Tab value="database">Database</Tabs.Tab>
-            <Tabs.Tab value="errors">Errors</Tabs.Tab>
-          </Tabs.List>
-          <Tabs.Panel value="http">
->>>>>>> 99820457
             <HttpTab
               appliedConfig={appliedConfig}
               searchedTimeRange={searchedTimeRange}
@@ -1706,7 +1679,6 @@
               appliedConfig={appliedConfig}
               searchedTimeRange={searchedTimeRange}
             />
-<<<<<<< HEAD
           ) : (
             <Group align="center" justify="center" h="300px">
               <Text c="gray">Please select a trace source</Text>
@@ -1717,20 +1689,6 @@
           <ServiceDirectoryTab />
         </Tabs.Panel>
       </Tabs>
-=======
-          </Tabs.Panel>
-        </Tabs>
-      )}
-      <DashboardFiltersModal
-        opened={showFiltersModal}
-        onClose={() => setShowFiltersModal(false)}
-        filters={filters}
-        onSaveFilter={handleSaveFilter}
-        onRemoveFilter={handleRemoveFilter}
-        source={source}
-        isLoading={isFetchingFilters || isFiltersMutationPending}
-      />
->>>>>>> 99820457
     </Box>
   );
 }
