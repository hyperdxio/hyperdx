--- conflicted
+++ resolved
@@ -21,12 +21,8 @@
   SQLInterval,
   TSource,
 } from '@hyperdx/common-utils/dist/types';
-<<<<<<< HEAD
-import { SegmentedControl, Select as MSelect } from '@mantine/core';
+import { SegmentedControl } from '@mantine/core';
 import { notifications } from '@mantine/notifications';
-=======
-import { SegmentedControl } from '@mantine/core';
->>>>>>> 586bcce7
 
 import { getMetricNameSql } from './otelSemanticConventions';
 import {
@@ -652,13 +648,9 @@
         // Simplify the display name if there's only one series and a group by
         ...(isSingleValueColumn && hasGroupColumns ? [] : [valueColumn.name]),
         ...groupColumns.map(g => row[g.name]),
-<<<<<<< HEAD
       ].join(ChartKeyJoiner);
-=======
-      ].join(' · ');
       const previousPeriodKey = `${currentPeriodKey} (previous)`;
       const keyName = isPreviousPeriod ? previousPeriodKey : currentPeriodKey;
->>>>>>> 586bcce7
 
       // UInt64 are returned as strings, we'll convert to number
       // and accept a bit of floating point error
@@ -711,6 +703,9 @@
   }
 
   const timestampColumn = inferTimestampColumn(meta);
+  const valueColumns = inferValueColumns(meta) ?? [];
+  const groupColumns = inferGroupColumns(meta) ?? [];
+  const isSingleValueColumn = valueColumns.length === 1;
 
   if (timestampColumn == null) {
     throw new Error(
@@ -795,16 +790,10 @@
   return {
     graphResults,
     timestampColumn,
-<<<<<<< HEAD
-    groupKeys: sortedLineDataMap.map(l => l.dataKey),
-    lineNames: sortedLineDataMap.map(l => l.displayName),
-    lineColors: sortedLineDataMap.map(l => l.color),
+    lineData: sortedLineDataWithColors,
     groupColumns: groupColumns.map(g => g.name),
     valueColumns: valueColumns.map(v => v.name),
     isSingleValueColumn,
-=======
-    lineData: sortedLineDataWithColors,
->>>>>>> 586bcce7
   };
 }
 
