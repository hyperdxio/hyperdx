import * as React from 'react';
import Head from 'next/head';
import Link from 'next/link';
import cx from 'classnames';
import { formatRelative } from 'date-fns';
import {
  AlertHistory,
  AlertSource,
  AlertState,
} from '@hyperdx/common-utils/dist/types';
import { Alert, Badge, Container, Group, Stack, Tooltip } from '@mantine/core';

import { PageHeader } from '@/components/PageHeader';

import api from './api';
import { withAppNav } from './layout';
import type { AlertsPageItem } from './types';

import styles from '../styles/AlertsPage.module.scss';

function AlertHistoryCard({ history }: { history: AlertHistory }) {
  const start = new Date(history.createdAt.toString());
  const today = React.useMemo(() => new Date(), []);

  return (
    <Tooltip
<<<<<<< HEAD
      label={latestHighestValue + ' ' + formatRelative(start, today)}
=======
      label={`${history.counts ?? 0} alerts ${formatRelative(start, today)}`}
      color="dark"
>>>>>>> 44caf197
      withArrow
    >
      <div
        className={cx(
          styles.historyCard,
          history.state === AlertState.OK ? styles.ok : styles.alarm,
        )}
      />
    </Tooltip>
  );
}

const HISTORY_ITEMS = 18;

function AlertHistoryCardList({ history }: { history: AlertHistory[] }) {
  const items = React.useMemo(() => {
    if (history.length < HISTORY_ITEMS) {
      return history;
    }
    return history.slice(0, HISTORY_ITEMS);
  }, [history]);

  const paddingItems = React.useMemo(() => {
    if (history.length > HISTORY_ITEMS) {
      return [];
    }
    return new Array(HISTORY_ITEMS - history.length).fill(null);
  }, [history]);

  return (
    <div className={styles.historyCardWrapper}>
      {paddingItems.map((_, index) => (
        <Tooltip label="No data" withArrow key={index}>
          <div className={styles.historyCard} />
        </Tooltip>
      ))}
      {items
        .slice()
        .reverse()
        .map((history, index) => (
          <AlertHistoryCard key={index} history={history} />
        ))}
    </div>
  );
}

function AlertDetails({ alert }: { alert: AlertsPageItem }) {
  const alertName = React.useMemo(() => {
    if (alert.source === AlertSource.TILE && alert.dashboard) {
      const tile = alert.dashboard?.tiles.find(
        tile => tile.id === alert.tileId,
      );
      const tileName = tile?.config.name || 'Tile';
      return (
        <>
          {alert.dashboard?.name}
          {tileName ? (
            <>
              <i className="bi bi-chevron-right fs-8 mx-1 text-slate-400" />
              {tileName}
            </>
          ) : null}
        </>
      );
    }
    if (alert.source === AlertSource.SAVED_SEARCH && alert.savedSearch) {
      return alert.savedSearch?.name;
    }
    return '–';
  }, [alert]);

  const alertUrl = React.useMemo(() => {
    if (alert.source === AlertSource.TILE && alert.dashboard) {
      return `/dashboards/${alert.dashboardId}?highlightedTileId=${alert.tileId}`;
    }
    if (alert.source === AlertSource.SAVED_SEARCH && alert.savedSearch) {
      return `/search/${alert.savedSearchId}`;
    }
    return '';
  }, [alert]);

  const alertIcon = (() => {
    switch (alert.source) {
      case AlertSource.TILE:
        return 'bi-graph-up';
      case AlertSource.SAVED_SEARCH:
        return 'bi-layout-text-sidebar-reverse';
      default:
        return 'bi-question';
    }
  })();

  const alertType = React.useMemo(() => {
    return (
      <>
        If value is {alert.thresholdType === 'above' ? 'over' : 'under'}{' '}
        <span className="fw-bold">{alert.threshold}</span>
        <span className="text-slate-400">&middot;</span>
      </>
    );
  }, [alert]);

  const notificationMethod = React.useMemo(() => {
    if (alert.channel.type === 'webhook') {
      return (
        <span>
          Notify via <i className="bi bi-slack"></i> Webhook
        </span>
      );
    }
  }, [alert]);

  const linkTitle = React.useMemo(() => {
    switch (alert.source) {
      case AlertSource.TILE:
        return 'Dashboard tile';
      case AlertSource.SAVED_SEARCH:
        return 'Saved search';
      default:
        return '';
    }
  }, [alert]);

  return (
    <div data-testid={`alert-card-${alert.id}`} className={styles.alertRow}>
      <Group>
        {alert.state === AlertState.ALERT && (
          <Badge variant="light" color="red">
            Alert
          </Badge>
        )}
        {alert.state === AlertState.OK && <Badge variant="light">Ok</Badge>}
        {alert.state === AlertState.DISABLED && (
          <Badge variant="light" color="gray">
            Disabled
          </Badge>
        )}

        <Stack gap={2}>
          <div>
            <Link
              data-testid={`alert-link-${alert.id}`}
              href={alertUrl}
              className={styles.alertLink}
              title={linkTitle}
            >
              <i className={`bi ${alertIcon} text-slate-200 me-2 fs-8`} />
              {alertName}
            </Link>
          </div>
          <div className="text-slate-400 fs-8 d-flex gap-2">
            {alertType}
            {notificationMethod}
            {alert.createdBy && (
              <>
                <span className="text-slate-400">&middot;</span>
                <span>
                  Created by {alert.createdBy.name || alert.createdBy.email}
                </span>
              </>
            )}
          </div>
        </Stack>
      </Group>

      <Group>
        <AlertHistoryCardList history={alert.history} />
      </Group>
    </div>
  );
}

function AlertCardList({ alerts }: { alerts: AlertsPageItem[] }) {
  const alarmAlerts = alerts.filter(alert => alert.state === AlertState.ALERT);
  const okData = alerts.filter(alert => alert.state === AlertState.OK);

  return (
    <div className="d-flex flex-column gap-4">
      {alarmAlerts.length > 0 && (
        <div>
          <div className={styles.sectionHeader}>
            <i className="bi bi-exclamation-triangle"></i> Triggered
          </div>
          {alarmAlerts.map((alert, index) => (
            <AlertDetails key={index} alert={alert} />
          ))}
        </div>
      )}
      <div>
        <div className={styles.sectionHeader}>
          <i className="bi bi-check-lg"></i> OK
        </div>
        {okData.length === 0 && (
          <div className="text-center text-slate-400 my-4 fs-8">No alerts</div>
        )}
        {okData.map((alert, index) => (
          <AlertDetails key={index} alert={alert} />
        ))}
      </div>
    </div>
  );
}

export default function AlertsPage() {
  const { data, isError, isLoading } = api.useAlerts();

  const alerts = React.useMemo(() => data?.data || [], [data?.data]);

  return (
    <div data-testid="alerts-page" className="AlertsPage">
      <Head>
        <title>Alerts - HyperDX</title>
      </Head>
      <PageHeader>Alerts</PageHeader>
      <div className="my-4">
        <Container maw={1500}>
          <Alert
            icon={<i className="bi bi-info-circle-fill text-slate-400" />}
            color="gray"
            py="xs"
            mt="md"
          >
            Alerts can be{' '}
            <a
              href="https://clickhouse.com/docs/use-cases/observability/clickstack/alerts"
              target="_blank"
              rel="noopener noreferrer"
            >
              created
            </a>{' '}
            from dashboard charts and saved searches.
          </Alert>
          {isLoading ? (
            <div className="text-center text-slate-400 my-4 fs-8">
              Loading...
            </div>
          ) : isError ? (
            <div className="text-center text-slate-400 my-4 fs-8">Error</div>
          ) : alerts?.length ? (
            <>
              <AlertCardList alerts={alerts} />
            </>
          ) : (
            <div className="text-center text-slate-400 my-4 fs-8">
              No alerts created yet
            </div>
          )}
        </Container>
      </div>
    </div>
  );
}

AlertsPage.getLayout = withAppNav;<|MERGE_RESOLUTION|>--- conflicted
+++ resolved
@@ -24,12 +24,8 @@
 
   return (
     <Tooltip
-<<<<<<< HEAD
-      label={latestHighestValue + ' ' + formatRelative(start, today)}
-=======
       label={`${history.counts ?? 0} alerts ${formatRelative(start, today)}`}
       color="dark"
->>>>>>> 44caf197
       withArrow
     >
       <div
