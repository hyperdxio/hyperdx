import React, {
  memo,
  useCallback,
  useEffect,
  useMemo,
  useRef,
  useState,
} from 'react';
import cx from 'classnames';
import { format, formatDistance } from 'date-fns';
import { isString } from 'lodash';
import curry from 'lodash/curry';
import { useHotkeys } from 'react-hotkeys-hook';
import {
  Bar,
  BarChart,
  ResponsiveContainer,
  Tooltip,
  XAxis,
  YAxis,
} from 'recharts';
import {
  chSqlToAliasMap,
  ClickHouseQueryError,
  ColumnMetaType,
  convertCHDataTypeToJSType,
  extractColumnReference,
  isJSDataTypeJSONStringifiable,
  JSDataType,
} from '@hyperdx/common-utils/dist/clickhouse';
import {
  ChartConfigWithDateRange,
  SelectList,
  TSource,
} from '@hyperdx/common-utils/dist/types';
import { splitAndTrimWithBracket } from '@hyperdx/common-utils/dist/utils';
import {
  Box,
  Code,
  Flex,
  Modal,
  Text,
  Tooltip as MantineTooltip,
  UnstyledButton,
} from '@mantine/core';
import {
  FetchNextPageOptions,
  useQuery,
  useQueryClient,
} from '@tanstack/react-query';
import {
  ColumnDef,
  ColumnResizeMode,
  flexRender,
  getCoreRowModel,
  Row as TableRow,
  TableOptions,
  useReactTable,
} from '@tanstack/react-table';
import { useVirtualizer } from '@tanstack/react-virtual';

import api from '@/api';
import { searchChartConfigDefaults } from '@/defaults';
import { useRenderedSqlChartConfig } from '@/hooks/useChartConfig';
import { useCsvExport } from '@/hooks/useCsvExport';
import { useTableMetadata } from '@/hooks/useMetadata';
import useOffsetPaginatedQuery from '@/hooks/useOffsetPaginatedQuery';
import { useGroupedPatterns } from '@/hooks/usePatterns';
import useRowWhere from '@/hooks/useRowWhere';
import { useSource } from '@/source';
import { UNDEFINED_WIDTH } from '@/tableUtils';
import { FormatTime } from '@/useFormatTime';
import { useUserPreferences } from '@/useUserPreferences';
import {
  getLogLevelClass,
  logLevelColor,
  useLocalStorage,
  usePrevious,
  useWindowSize,
} from '@/utils';

import { SQLPreview } from './ChartSQLPreview';
import { CsvExportButton } from './CsvExportButton';
import { RowOverviewPanel } from './DBRowOverviewPanel';
import LogLevel from './LogLevel';

import styles from '../../styles/LogTable.module.scss';

type Row = Record<string, any> & { duration: number };
type AccessorFn = (row: Row, column: string) => any;

const SPECIAL_VALUES = {
  not_available: 'NULL',
};
const ACCESSOR_MAP: Record<string, AccessorFn> = {
  duration: row =>
    row.duration >= 0 ? row.duration : SPECIAL_VALUES.not_available,
  default: (row, column) => row[column],
};

const MAX_SCROLL_FETCH_LINES = 1000;
const MAX_CELL_LENGTH = 500;

const ExpandedLogRow = memo(
  ({
    columnsLength,
    virtualKey,
    source,
    rowId,
  }: {
    columnsLength: number;
    virtualKey: string;
    source: TSource | undefined;
    rowId: string;
  }) => {
    return (
      <tr key={`${virtualKey}-expanded`} className={styles.expandedRow}>
        <td colSpan={columnsLength} className="p-0 border-0">
          <div
            className="mx-2 mb-2 rounded"
            style={{
              maxHeight: '400px',
              overflow: 'auto',
              backgroundColor: 'rgb(37, 41, 47)',
              padding: '12px',
            }}
          >
            {source ? (
              <div className="inline-overview-panel">
                <RowOverviewPanel source={source} rowId={rowId} />
              </div>
            ) : (
              <div className="p-3 text-muted">Loading...</div>
            )}
          </div>
        </td>
      </tr>
    );
  },
);

function retrieveColumnValue(column: string, row: Row): any {
  const accessor = ACCESSOR_MAP[column] ?? ACCESSOR_MAP.default;
  return accessor(row, column);
}

function inferLogLevelColumn(rows: Record<string, any>[]) {
  const MAX_ROWS_TO_INSPECT = 100;
  const levelCounts: Record<string, number> = {};
  const inspectRowCount = Math.min(rows.length, MAX_ROWS_TO_INSPECT);
  for (let i = 0; i < inspectRowCount; i++) {
    const row = rows[i];
    Object.keys(row).forEach(key => {
      const value = row[key];
      if (
        (value?.length || 0) > 0 &&
        (value?.length || 0) < 512 && // avoid inspecting long strings
        isString(value) &&
        getLogLevelClass(value) != null
      ) {
        levelCounts[key] = (levelCounts[key] ?? 0) + 1;
      }
    });
  }

  let maxCount = 0;
  let maxKey = '';
  for (const [key, count] of Object.entries(levelCounts)) {
    if (count > maxCount) {
      maxCount = count;
      maxKey = key;
    }
  }

  if (maxCount > 0) {
    return maxKey;
  }

  return undefined;
}

const PatternTrendChartTooltip = (props: any) => {
  return null;
};

export const PatternTrendChart = ({
  data,
  dateRange,
  color,
}: {
  data: { bucket: string; count: number }[];
  dateRange: [Date, Date];
  color?: string;
}) => {
  return (
    <div
      // Hack, recharts will release real fix soon https://github.com/recharts/recharts/issues/172
      style={{
        position: 'relative',
        width: '100%',
        height: '100%',
      }}
    >
      <div
        style={{
          position: 'absolute',
          left: 0,
          right: 0,
          bottom: 0,
          top: 0,
        }}
      >
        <ResponsiveContainer width="100%" height="100%" minWidth={0}>
          <BarChart
            width={500}
            height={300}
            data={data}
            syncId="hdx"
            syncMethod="value"
            margin={{ top: 4, left: 0, right: 4, bottom: 0 }}
          >
            <XAxis
              dataKey={'bucket'}
              domain={[
                dateRange[0].getTime() / 1000,
                dateRange[1].getTime() / 1000,
              ]}
              interval="preserveStartEnd"
              scale="time"
              type="number"
              // tickFormatter={tick =>
              //   format(new Date(tick * 1000), 'MMM d HH:mm')
              // }
              tickFormatter={tick => ''}
              minTickGap={50}
              tick={{ fontSize: 12, fontFamily: 'IBM Plex Mono, monospace' }}
            />
            <YAxis
              width={40}
              minTickGap={25}
              tickFormatter={(value: number) =>
                new Intl.NumberFormat('en-US', {
                  notation: 'compact',
                  compactDisplay: 'short',
                }).format(value)
              }
              tick={{ fontSize: 12, fontFamily: 'IBM Plex Mono, monospace' }}
            />
            <Bar
              isAnimationActive={false}
              dataKey="count"
              stackId="a"
              fill={color || '#20c997'}
              maxBarSize={24}
            />
            {/* <Line
              key={'count'}
              type="monotone"
              dataKey={'count'}
              stroke={'#20c997'}
              dot={false}
            /> */}
            <Tooltip content={<PatternTrendChartTooltip />} />
          </BarChart>
        </ResponsiveContainer>
      </div>
    </div>
  );
};

const SqlModal = ({
  opened,
  onClose,
  config,
}: {
  opened: boolean;
  onClose: () => void;
  config: ChartConfigWithDateRange;
}) => {
  const { data: sql, isLoading: isLoadingSql } = useRenderedSqlChartConfig(
    config,
    {
      queryKey: ['SqlModal', config],
      placeholderData: prev => prev ?? '', // Avoid flicker when query changes (eg. when in live mode)
      enabled: opened,
    },
  );

  return (
    <Modal opened={opened} onClose={onClose} title="Generated SQL" size="auto">
      {sql ? (
        <SQLPreview data={sql} enableCopy={true} />
      ) : isLoadingSql ? (
        <div className="text-center my-2">
          <div className="spin-animate d-inline-block me-2">
            <i className="bi bi-arrow-repeat" />
          </div>
          Loading SQL...
        </div>
      ) : (
        <div className="text-center my-2">No SQL available</div>
      )}
    </Modal>
  );
};

export const RawLogTable = memo(
  ({
    tableId,
    displayedColumns,
    fetchNextPage,
    hasNextPage,
    highlightedLineId,
    isLive,
    isLoading,
    rows,
    generateRowId,
    onInstructionsClick,
    // onPropertySearchClick,
    onRowExpandClick,
    onScroll,
    onSettingsClick,
    onShowPatternsClick,
    wrapLines = false,
    columnNameMap,
    showServiceColumn = true,
    dedupRows,
    isError,
    error,
    columnTypeMap,
    dateRange,
<<<<<<< HEAD
    source,
    onExpandedRowsChange,
    collapseAllRows,
    showExpandButton = true,
=======
    loadingDate,
    config,
    onChildModalOpen,
>>>>>>> 26983f68
  }: {
    wrapLines: boolean;
    displayedColumns: string[];
    onSettingsClick?: () => void;
    onInstructionsClick?: () => void;
    rows: Record<string, any>[];
    isLoading: boolean;
    fetchNextPage: (options?: FetchNextPageOptions | undefined) => any;
    onRowExpandClick: (row: Record<string, any>) => void;
    generateRowId: (row: Record<string, any>) => string;
    // onPropertySearchClick: (
    //   name: string,
    //   value: string | number | boolean,
    // ) => void;
    hasNextPage: boolean;
    highlightedLineId: string | undefined;
    onScroll?: (scrollTop: number) => void;
    isLive: boolean;
    onShowPatternsClick?: () => void;
    tableId?: string;
    columnNameMap?: Record<string, string>;
    showServiceColumn?: boolean;
    dedupRows?: boolean;
    columnTypeMap: Map<string, { _type: JSDataType | null }>;

    isError?: boolean;
    error?: ClickHouseQueryError | Error;
    dateRange?: [Date, Date];
<<<<<<< HEAD
    source?: TSource;
    onExpandedRowsChange?: (hasExpandedRows: boolean) => void;
    collapseAllRows?: boolean;
    showExpandButton?: boolean;
=======
    loadingDate?: Date;
    config?: ChartConfigWithDateRange;
    onChildModalOpen?: (open: boolean) => void;
>>>>>>> 26983f68
  }) => {
    const generateRowMatcher = generateRowId;

    const dedupedRows = useMemo(() => {
      const lIds = new Set();
      const returnedRows = dedupRows
        ? rows.filter(l => {
            const matcher = generateRowMatcher(l);
            if (lIds.has(matcher)) {
              return false;
            }
            lIds.add(matcher);
            return true;
          })
        : rows;

      return returnedRows.map(r => ({
        ...r,
        __hyperdx_id: generateRowMatcher(r),
      }));
    }, [rows, dedupRows, generateRowMatcher]);

    const _onRowExpandClick = useCallback(
      ({ __hyperdx_id, ...row }: Record<string, any>) => {
        onRowExpandClick(row);
      },
      [onRowExpandClick],
    );

    const { width } = useWindowSize();
    const isSmallScreen = (width ?? 1000) < 900;
    const {
      userPreferences: { isUTC },
    } = useUserPreferences();

    const [columnSizeStorage, setColumnSizeStorage] = useLocalStorage<
      Record<string, number>
    >(`${tableId}-column-sizes`, {});

    //once the user has scrolled within 500px of the bottom of the table, fetch more data if there is any
    const FETCH_NEXT_PAGE_PX = 500;

    //we need a reference to the scrolling element for logic down below
    const tableContainerRef = useRef<HTMLDivElement>(null);

    // Reset scroll when live tail is enabled for the first time
    const prevIsLive = usePrevious(isLive);
    useEffect(() => {
      if (isLive && prevIsLive === false && tableContainerRef.current != null) {
        tableContainerRef.current.scrollTop = 0;
      }
    }, [isLive, prevIsLive]);

    const logLevelColumn = useMemo(() => {
      return inferLogLevelColumn(dedupedRows);
    }, [dedupedRows]);

    const { csvData, maxRows, isLimited } = useCsvExport(
      dedupedRows,
      displayedColumns.map(col => ({
        dataKey: col,
        displayName: columnNameMap?.[col] ?? col,
      })),
    );

    // Accordion expansion state
    const [expandedRows, setExpandedRows] = useState<Record<string, boolean>>(
      {},
    );

    const toggleRowExpansion = useCallback(
      (rowId: string) => {
        setExpandedRows(prev => {
          const newExpandedRows = {
            ...prev,
            [rowId]: !prev[rowId],
          };

          // Check if any rows are expanded and notify parent
          const hasExpandedRows = Object.values(newExpandedRows).some(Boolean);
          onExpandedRowsChange?.(hasExpandedRows);

          return newExpandedRows;
        });
      },
      [onExpandedRowsChange],
    );

    // Effect to collapse all rows when requested by parent
    useEffect(() => {
      if (collapseAllRows) {
        setExpandedRows({});
        onExpandedRowsChange?.(false);
      }
    }, [collapseAllRows, onExpandedRowsChange]);

    const columns = useMemo<ColumnDef<any>[]>(
      () => [
        ...(showExpandButton
          ? [
              {
                id: 'expand-btn',
                accessorKey: '__hyperdx_id',
                header: () => '',
                cell: (info: any) => {
                  const rowId = info.getValue() as string;
                  const isExpanded = expandedRows[rowId] ?? false;
                  return (
                    <button
                      type="button"
                      className={cx('btn btn-link p-0 border-0', {
                        'text-success': highlightedLineId === rowId,
                        'text-muted': highlightedLineId !== rowId,
                      })}
                      onClick={e => {
                        e.stopPropagation();
                        toggleRowExpansion(rowId);
                      }}
                      aria-expanded={isExpanded}
                      aria-label={`${isExpanded ? 'Collapse' : 'Expand'} log details`}
                      style={{ lineHeight: 1 }}
                    >
                      <i
                        className={`bi bi-chevron-${isExpanded ? 'down' : 'right'}`}
                      />
                    </button>
                  );
                },
                size: 8,
                enableResizing: false,
              },
            ]
          : []),
        ...(displayedColumns.map((column, i) => {
          const jsColumnType = columnTypeMap.get(column)?._type;
          const isDate = jsColumnType === JSDataType.Date;
          const isMaybeSeverityText = column === logLevelColumn;
          return {
            meta: {
              column,
              jsColumnType,
            },
            accessorFn: curry(retrieveColumnValue)(column), // Columns can contain '.' and will not work with accessorKey
            header: `${columnNameMap?.[column] ?? column}${isDate ? (isUTC ? ' (UTC)' : ' (Local)') : ''}`,
            cell: info => {
              const value = info.getValue<any>(); // This can be any type realistically (numbers, strings, etc.)

              if (column === '__hdx_pattern_trend') {
                return (
                  <div style={{ height: 50, width: '100%' }}>
                    <PatternTrendChart
                      data={value.data}
                      dateRange={value.dateRange}
                      color={logLevelColor(info.row.original.severityText)}
                    />
                  </div>
                );
              }

              if (isDate) {
                const date = new Date(value);
                return (
                  <span className="text-muted">
                    <FormatTime value={date} format="withMs" />
                  </span>
                );
              }

              const strValue = typeof value === 'string' ? value : `${value}`;

              if (column === logLevelColumn) {
                return <LogLevel level={strValue} />;
              }

              const truncatedStrValue =
                strValue.length > MAX_CELL_LENGTH
                  ? `${strValue.slice(0, MAX_CELL_LENGTH)}...`
                  : strValue;

              return (
                <span
                  className={cx({
                    'text-muted': value === SPECIAL_VALUES.not_available,
                  })}
                >
                  {truncatedStrValue}
                </span>
              );
            },
            size:
              i === displayedColumns.length - 1
                ? UNDEFINED_WIDTH // last column is always whatever is left
                : (columnSizeStorage[column] ??
                  (isDate ? 170 : isMaybeSeverityText ? 115 : 160)),
          };
        }) as ColumnDef<any>[]),
      ],
      [
        isUTC,
        highlightedLineId,
        _onRowExpandClick,
        displayedColumns,
        columnSizeStorage,
        columnNameMap,
        columnTypeMap,
        logLevelColumn,
        expandedRows,
        toggleRowExpansion,
        showExpandButton,
      ],
    );

    //called on scroll and possibly on mount to fetch more data as the user scrolls and reaches bottom of table
    const fetchMoreOnBottomReached = useCallback(
      (containerRefElement?: HTMLDivElement | null) => {
        if (containerRefElement) {
          const { scrollHeight, scrollTop, clientHeight } = containerRefElement;
          if (
            scrollHeight - scrollTop - clientHeight < FETCH_NEXT_PAGE_PX &&
            !isLoading &&
            hasNextPage
          ) {
            // Cancel refetch is important to ensure we wait for the last fetch to finish
            fetchNextPage({ cancelRefetch: false });
          }
        }
      },
      [fetchNextPage, isLoading, hasNextPage],
    );

    //a check on mount and after a fetch to see if the table is already scrolled to the bottom and immediately needs to fetch more data
    useEffect(() => {
      fetchMoreOnBottomReached(tableContainerRef.current);
    }, [fetchMoreOnBottomReached]);

    const reactTableProps = useMemo((): TableOptions<any> => {
      //TODO: fix any
      const onColumnSizingChange = (updaterOrValue: any) => {
        const state =
          updaterOrValue instanceof Function
            ? updaterOrValue()
            : updaterOrValue;
        setColumnSizeStorage({ ...columnSizeStorage, ...state });
      };

      const initReactTableProps = {
        data: dedupedRows,
        columns,
        getCoreRowModel: getCoreRowModel(),
        // debugTable: true,
        enableColumnResizing: true,
        columnResizeMode: 'onChange' as ColumnResizeMode,
      };

      const columnSizeProps = {
        state: {
          columnSizing: columnSizeStorage,
        },
        onColumnSizingChange: onColumnSizingChange,
      };

      return tableId
        ? { ...initReactTableProps, ...columnSizeProps }
        : initReactTableProps;
    }, [
      columns,
      dedupedRows,
      tableId,
      columnSizeStorage,
      setColumnSizeStorage,
    ]);

    const table = useReactTable(reactTableProps);

    const { rows: _rows } = table.getRowModel();

    const rowVirtualizer = useVirtualizer({
      count: _rows.length,
      // count: hasNextPage ? allRows.length + 1 : allRows.length,
      getScrollElement: () => tableContainerRef.current,
      estimateSize: useCallback(() => 23, []),
      overscan: 30,
      paddingEnd: 20,
    });

    const items = rowVirtualizer.getVirtualItems();
    const totalSize = rowVirtualizer.getTotalSize();

    const [paddingTop, paddingBottom] = useMemo(
      () =>
        items.length > 0
          ? [
              Math.max(0, items[0].start - rowVirtualizer.options.scrollMargin),
              Math.max(0, totalSize - items[items.length - 1].end),
            ]
          : [0, 0],
      [items, rowVirtualizer.options.scrollMargin, totalSize],
    );

    // Scroll to log id if it's not in window yet
    const [scrolledToHighlightedLine, setScrolledToHighlightedLine] =
      useState(false);
    const [wrapLinesEnabled, setWrapLinesEnabled] = useState(wrapLines);
    const [showSql, setShowSql] = useState(false);

    const handleSqlModalOpen = (open: boolean) => {
      setShowSql(open);
      onChildModalOpen?.(open);
    };

    useEffect(() => {
      if (
        scrolledToHighlightedLine ||
        highlightedLineId == null ||
        rowVirtualizer == null
      ) {
        return;
      }

      const rowIdx = dedupedRows.findIndex(
        l => l.__hyperdx_id === highlightedLineId,
      );
      if (rowIdx == -1) {
        if (
          dedupedRows.length < MAX_SCROLL_FETCH_LINES &&
          !isLoading &&
          hasNextPage
        ) {
          fetchNextPage({ cancelRefetch: false });
        }
      } else {
        setScrolledToHighlightedLine(true);
        if (
          rowVirtualizer.getVirtualItems().find(l => l.index === rowIdx) == null
        ) {
          rowVirtualizer.scrollToIndex(rowIdx, {
            align: 'center',
          });
        }
      }
    }, [
      dedupedRows,
      highlightedLineId,
      fetchNextPage,
      rowVirtualizer,
      scrolledToHighlightedLine,
      isLoading,
      hasNextPage,
    ]);

    const shiftHighlightedLineId = useCallback(
      (shift: number) => {
        if (highlightedLineId == null) {
          return;
        }

        const newIndex =
          dedupedRows.findIndex(l => l.__hyperdx_id === highlightedLineId) +
          shift;

        if (newIndex < 0 || newIndex >= dedupedRows.length) {
          return;
        }

        const newLine = dedupedRows[newIndex];

        _onRowExpandClick(newLine);
      },
      [highlightedLineId, _onRowExpandClick, dedupedRows],
    );

    useHotkeys(['ArrowRight', 'ArrowDown', 'j'], e => {
      e.preventDefault();
      shiftHighlightedLineId(1);
    });
    useHotkeys(['ArrowLeft', 'ArrowUp', 'k'], e => {
      e.preventDefault();
      shiftHighlightedLineId(-1);
    });

    return (
      <div
        className="overflow-auto h-100 fs-8 bg-inherit"
        onScroll={e => {
          fetchMoreOnBottomReached(e.target as HTMLDivElement);

          if (e.target != null) {
            const { scrollTop } = e.target as HTMLDivElement;
            onScroll?.(scrollTop);
          }
        }}
        ref={tableContainerRef}
        // Fixes flickering scroll bar: https://github.com/TanStack/virtual/issues/426#issuecomment-1403438040
        // style={{ overflowAnchor: 'none' }}
      >
        {config && (
          <SqlModal
            opened={showSql}
            onClose={() => handleSqlModalOpen(false)}
            config={config}
          />
        )}
        <table
          className="w-100 bg-inherit"
          id={tableId}
          style={{ tableLayout: 'fixed' }}
        >
          <thead className={styles.tableHead}>
            {table.getHeaderGroups().map(headerGroup => (
              <tr key={headerGroup.id}>
                {headerGroup.headers.map((header, headerIndex) => {
                  return (
                    <th
                      className="overflow-hidden text-truncate bg-hdx-dark"
                      key={header.id}
                      colSpan={header.colSpan}
                      style={{
                        width:
                          header.getSize() === UNDEFINED_WIDTH
                            ? '100%'
                            : header.getSize(),
                        // Allow unknown width columns to shrink to 0
                        minWidth:
                          header.getSize() === UNDEFINED_WIDTH
                            ? 0
                            : header.getSize(),
                        position: 'relative',
                      }}
                    >
                      {header.isPlaceholder ? null : (
                        <div>
                          {flexRender(
                            header.column.columnDef.header,
                            header.getContext(),
                          )}
                        </div>
                      )}
                      {header.column.getCanResize() &&
                        headerIndex !== headerGroup.headers.length - 1 && (
                          <div
                            onMouseDown={header.getResizeHandler()}
                            onTouchStart={header.getResizeHandler()}
                            className={`resizer text-gray-600 cursor-col-resize ${
                              header.column.getIsResizing() ? 'isResizing' : ''
                            }`}
                            style={{
                              position: 'absolute',
                              right: 4,
                              top: 0,
                              bottom: 0,
                              width: 12,
                            }}
                          >
                            <i className="bi bi-three-dots-vertical" />
                          </div>
                        )}
                      {headerIndex === headerGroup.headers.length - 1 && (
                        <div
                          className="d-flex align-items-center"
                          style={{
                            position: 'absolute',
                            right: 8,
                            top: 0,
                            bottom: 0,
                          }}
                        >
                          {tableId != null &&
                            Object.keys(columnSizeStorage).length > 0 && (
                              <div
                                className="fs-8 text-muted-hover disabled"
                                role="button"
                                onClick={() => setColumnSizeStorage({})}
                                title="Reset Column Widths"
                              >
                                <i className="bi bi-arrow-clockwise" />
                              </div>
                            )}
                          {config && (
                            <UnstyledButton
                              onClick={() => handleSqlModalOpen(true)}
                            >
                              <MantineTooltip label="Show generated SQL">
                                <i className="bi bi-code-square" />
                              </MantineTooltip>
                            </UnstyledButton>
                          )}
                          <UnstyledButton
                            onClick={() => setWrapLinesEnabled(prev => !prev)}
                            className="ms-2"
                          >
                            <MantineTooltip label="Wrap lines">
                              <i className="bi bi-text-wrap" />
                            </MantineTooltip>
                          </UnstyledButton>

                          <CsvExportButton
                            data={csvData}
                            filename={`hyperdx_search_results_${new Date().toISOString().replace(/[:.]/g, '-').slice(0, 19)}`}
                            className="fs-6 text-muted-hover ms-2"
                          >
                            <MantineTooltip
                              label={`Download table as CSV (max ${maxRows.toLocaleString()} rows)${isLimited ? ' - data truncated' : ''}`}
                            >
                              <i className="bi bi-download" />
                            </MantineTooltip>
                          </CsvExportButton>
                          {onSettingsClick != null && (
                            <div
                              className="fs-8 text-muted-hover ms-2"
                              role="button"
                              onClick={() => onSettingsClick()}
                            >
                              <i className="bi bi-gear-fill" />
                            </div>
                          )}
                        </div>
                      )}
                    </th>
                  );
                })}
              </tr>
            ))}
          </thead>
          <tbody>
            {paddingTop > 0 && (
              <tr>
                <td colSpan={99999} style={{ height: `${paddingTop}px` }} />
              </tr>
            )}
            {items.map(virtualRow => {
              const row = _rows[virtualRow.index] as TableRow<any>;
              const rowId = row.original.__hyperdx_id;
              const isExpanded = expandedRows[rowId] ?? false;

              return (
                <React.Fragment key={virtualRow.key}>
                  <tr
                    onClick={() => {
                      // onRowExpandClick(row.original.id, row.original.sort_key);
                      _onRowExpandClick(row.original);
                    }}
                    role="button"
                    // TODO: Restore highlight
                    className={cx(styles.tableRow, {
                      [styles.tableRow__selected]:
                        highlightedLineId === row.original.__hyperdx_id,
                    })}
                    data-index={virtualRow.index}
                    ref={rowVirtualizer.measureElement}
                  >
                    {row.getVisibleCells().map(cell => {
                      return (
                        <td
                          key={cell.id}
                          className={cx('align-top overflow-hidden', {
                            'text-break': wrapLinesEnabled,
                            'text-truncate': !wrapLinesEnabled,
                          })}
                        >
                          {flexRender(
                            cell.column.columnDef.cell,
                            cell.getContext(),
                          )}
                        </td>
                      );
                    })}
                  </tr>
                  {showExpandButton && isExpanded && (
                    <ExpandedLogRow
                      columnsLength={columns.length}
                      virtualKey={virtualRow.key.toString()}
                      source={source}
                      rowId={rowId}
                    />
                  )}
                </React.Fragment>
              );
            })}
            <tr>
              <td colSpan={800}>
                <div className="rounded fs-7 bg-grey text-center d-flex align-items-center justify-content-center mt-3">
                  {isLoading ? (
                    <div className="my-3">
                      <div className="spin-animate d-inline-block">
                        <i className="bi bi-arrow-repeat" />
                      </div>{' '}
                      {loadingDate != null && (
                        <>
                          Searched <FormatTime value={loadingDate} />.{' '}
                        </>
                      )}
                      Loading results
                      {dateRange?.[0] != null && dateRange?.[1] != null ? (
                        <>
                          {' '}
                          across{' '}
                          {formatDistance(dateRange?.[1], dateRange?.[0])} {'('}
                          <FormatTime
                            value={dateRange?.[0]}
                            format="withYear"
                          />{' '}
                          to{' '}
                          <FormatTime
                            value={dateRange?.[1]}
                            format="withYear"
                          />
                          {')'}
                        </>
                      ) : null}
                      ...
                    </div>
                  ) : hasNextPage == false &&
                    isLoading == false &&
                    dedupedRows.length > 0 ? (
                    <div className="my-3">End of Results</div>
                  ) : isError ? (
                    <div className="my-3">
                      <Text ta="center" size="sm">
                        Error loading results, please check your query or try
                        again.
                      </Text>
                      <Box p="sm">
                        <Box mt="sm">
                          <Code
                            block
                            style={{
                              whiteSpace: 'pre-wrap',
                            }}
                          >
                            {error?.message}
                          </Code>
                        </Box>
                        {error instanceof ClickHouseQueryError && (
                          <>
                            <Text my="sm" size="sm" ta="center">
                              Sent Query:
                            </Text>
                            <Flex
                              w="100%"
                              ta="initial"
                              align="center"
                              justify="center"
                            >
                              <SQLPreview data={error?.query} />
                            </Flex>
                          </>
                        )}
                      </Box>
                    </div>
                  ) : hasNextPage == false &&
                    isLoading == false &&
                    dedupedRows.length === 0 ? (
                    <div className="my-3">
                      No results found.
                      <Text mt="sm" c="gray.3">
                        Try checking the query explainer in the search bar if
                        there are any search syntax issues.
                      </Text>
                      {dateRange?.[0] != null && dateRange?.[1] != null ? (
                        <Text mt="sm" c="gray.3">
                          Searched Time Range:{' '}
                          {formatDistance(dateRange?.[1], dateRange?.[0])} {'('}
                          <FormatTime
                            value={dateRange?.[0]}
                            format="withYear"
                          />{' '}
                          to{' '}
                          <FormatTime
                            value={dateRange?.[1]}
                            format="withYear"
                          />
                          {')'}
                        </Text>
                      ) : null}
                    </div>
                  ) : (
                    <div />
                  )}
                </div>
              </td>
            </tr>
            {paddingBottom > 0 && (
              <tr>
                <td colSpan={99999} style={{ height: `${paddingBottom}px` }} />
              </tr>
            )}
          </tbody>
        </table>
      </div>
    );
  },
);

function appendSelectWithPrimaryAndPartitionKey(
  select: SelectList,
  primaryKeys: string,
  partitionKey: string,
): { select: SelectList; additionalKeysLength: number } {
  const partitionKeyArr = partitionKey
    .split(',')
    .map(k => extractColumnReference(k.trim()))
    .filter((k): k is string => k != null && k.length > 0);
  const primaryKeyArr =
    primaryKeys.trim() !== '' ? splitAndTrimWithBracket(primaryKeys) : [];
  const allKeys = [...partitionKeyArr, ...primaryKeyArr];
  if (typeof select === 'string') {
    const selectSplit = splitAndTrimWithBracket(select);
    const selectColumns = new Set(selectSplit);
    const additionalKeys = allKeys.filter(k => !selectColumns.has(k));
    return {
      select: [...selectColumns, ...additionalKeys].join(','),
      additionalKeysLength: additionalKeys.length,
    };
  } else {
    const additionalKeys = allKeys.map(k => ({ valueExpression: k }));
    return {
      select: [...select, ...additionalKeys],
      additionalKeysLength: additionalKeys.length,
    };
  }
}

function getSelectLength(select: SelectList): number {
  if (typeof select === 'string') {
    return select.split(',').filter(s => s.trim().length > 0).length;
  } else {
    return select.length;
  }
}

export function useConfigWithPrimaryAndPartitionKey(
  config: ChartConfigWithDateRange,
) {
  const { data: tableMetadata } = useTableMetadata({
    databaseName: config.from.databaseName,
    tableName: config.from.tableName,
    connectionId: config.connection,
  });

  const primaryKey = tableMetadata?.primary_key;
  const partitionKey = tableMetadata?.partition_key;

  const mergedConfig = useMemo(() => {
    if (primaryKey == null || partitionKey == null) {
      return undefined;
    }

    const { select, additionalKeysLength } =
      appendSelectWithPrimaryAndPartitionKey(
        config.select,
        primaryKey,
        partitionKey,
      );
    return { ...config, select, additionalKeysLength };
  }, [primaryKey, partitionKey, config]);

  return mergedConfig;
}

export function selectColumnMapWithoutAdditionalKeys(
  selectMeta: ColumnMetaType[] | undefined,
  additionalKeysLength: number | undefined,
): Map<
  string,
  {
    _type: JSDataType | null;
  }
> {
  if (selectMeta == null || additionalKeysLength == null) {
    return new Map();
  }
  const sm = selectMeta.slice(0, selectMeta.length - additionalKeysLength);

  return new Map(
    sm?.map(c => [
      c.name,
      {
        ...c,
        _type: convertCHDataTypeToJSType(c.type),
      },
    ]),
  );
}

function DBSqlRowTableComponent({
  config,
  sourceId,
  onError,
  onRowExpandClick,
  highlightedLineId,
  enabled = true,
  isLive = false,
  queryKeyPrefix,
  onScroll,
  denoiseResults = false,
<<<<<<< HEAD
  onExpandedRowsChange,
  collapseAllRows,
  showExpandButton = true,
=======
  onChildModalOpen,
>>>>>>> 26983f68
}: {
  config: ChartConfigWithDateRange;
  sourceId?: string;
  onRowExpandClick?: (where: string) => void;
  highlightedLineId: string | undefined;
  queryKeyPrefix?: string;
  enabled?: boolean;
  isLive?: boolean;
  onScroll?: (scrollTop: number) => void;
  onError?: (error: Error | ClickHouseQueryError) => void;
  denoiseResults?: boolean;
<<<<<<< HEAD
  onExpandedRowsChange?: (hasExpandedRows: boolean) => void;
  collapseAllRows?: boolean;
  showExpandButton?: boolean;
=======
  onChildModalOpen?: (open: boolean) => void;
>>>>>>> 26983f68
}) {
  const { data: me } = api.useMe();
  const mergedConfig = useConfigWithPrimaryAndPartitionKey({
    ...searchChartConfigDefaults(me?.team),
    ...config,
  });

  const { data, fetchNextPage, hasNextPage, isFetching, isError, error } =
    useOffsetPaginatedQuery(mergedConfig ?? config, {
      enabled:
        enabled && mergedConfig != null && getSelectLength(config.select) > 0,
      isLive,
      queryKeyPrefix,
    });

  // The first N columns are the select columns from the user
  // We can't use names as CH may rewrite the names
  // We have to do the subtraction here because the select length can
  // differ from returned columns (eg. SELECT *)
  // we have to subtract the additional key length as the pk merging
  // can dedup the columns between the user select and pk
  const columnMap = useMemo(() => {
    return selectColumnMapWithoutAdditionalKeys(
      data?.meta,
      mergedConfig?.additionalKeysLength,
    );
  }, [data, mergedConfig]);

  const columns = useMemo(() => Array.from(columnMap.keys()), [columnMap]);

  // FIXME: do this on the db side ?
  // Or, the react-table should render object-type cells as JSON.stringify
  const objectTypeColumns = useMemo(() => {
    return columns.filter(c => {
      const columnType = columnMap.get(c)?._type;
      return isJSDataTypeJSONStringifiable(columnType);
    });
  }, [columns, columnMap]);
  const processedRows = useMemo(() => {
    const rows = data?.data ?? [];
    return rows.map(row => {
      const newRow = { ...row };
      objectTypeColumns.forEach(c => {
        if (columnMap.get(c)?._type === JSDataType.JSON) {
          // special rule for json
          // for json {SomePath: /c}, CH will return {SomePath: \/c}
          // add this to make sure md5 get correct result
          newRow[c] = JSON.stringify(row[c]).replace(/\//g, '\\/');
        } else {
          newRow[c] = JSON.stringify(row[c]);
        }
      });
      return newRow;
    });
  }, [data, objectTypeColumns, columnMap]);

  const aliasMap = useMemo(
    () => chSqlToAliasMap(data?.chSql ?? { sql: '', params: {} }),
    [data],
  );

  const getRowWhere = useRowWhere({ meta: data?.meta, aliasMap });

  const _onRowExpandClick = useCallback(
    (row: Record<string, any>) => {
      return onRowExpandClick?.(getRowWhere(row));
    },
    [onRowExpandClick, getRowWhere],
  );

  useEffect(() => {
    if (isError && onError && error) {
      onError(error);
    }
  }, [isError, onError, error]);

  const { data: source } = useSource({ id: sourceId });
  const patternColumn = columns[columns.length - 1];
  const groupedPatterns = useGroupedPatterns({
    config,
    samples: 10_000,
    bodyValueExpression: patternColumn ?? '',
    severityTextExpression: source?.severityTextExpression ?? '',
    totalCount: undefined,
    enabled: denoiseResults,
  });
  const noisyPatterns = useQuery({
    queryKey: ['noisy-patterns', config],
    queryFn: async () => {
      return Object.values(groupedPatterns.data).filter(
        p => p.count / (groupedPatterns.sampledRowCount ?? 1) > 0.1,
      );
    },
    enabled:
      denoiseResults &&
      groupedPatterns.data != null &&
      Object.values(groupedPatterns.data).length > 0 &&
      groupedPatterns.miner != null,
  });
  const noisyPatternIds = useMemo(() => {
    return noisyPatterns.data?.map(p => p.id) ?? [];
  }, [noisyPatterns.data]);

  const queryClient = useQueryClient();

  const denoisedRows = useQuery({
    queryKey: [
      'denoised-rows',
      config,
      processedRows,
      noisyPatternIds,
      patternColumn,
    ],
    queryFn: async () => {
      // No noisy patterns, so no need to denoise
      if (noisyPatternIds.length === 0) {
        return processedRows;
      }

      const matchedLogs = await groupedPatterns.miner?.matchLogs(
        processedRows.map(row => row[patternColumn]),
      );
      return processedRows.filter((row, i) => {
        const match = matchedLogs?.[i];
        return !noisyPatternIds.includes(`${match}`);
      });
    },
    placeholderData: (previousData, previousQuery) => {
      // If it's the same search, but new data, return the previous data while we load
      if (
        previousQuery?.queryKey?.[0] === 'denoised-rows' &&
        previousQuery?.queryKey?.[1] === config
      ) {
        return previousData;
      }
      return undefined;
    },
    enabled:
      denoiseResults &&
      noisyPatterns.isSuccess &&
      processedRows.length > 0 &&
      groupedPatterns.miner != null,
  });

  const isLoading = denoiseResults
    ? isFetching ||
      denoisedRows.isFetching ||
      noisyPatterns.isFetching ||
      groupedPatterns.isLoading
    : isFetching;

  return (
    <>
      {denoiseResults && (
        <Box mb="xxs" px="sm" mt="-24px">
          <Text fw="bold" fz="xs" mb="xxs">
            Removed Noisy Event Patterns
          </Text>
          <Box mah={100} style={{ overflow: 'auto' }}>
            {noisyPatterns.data?.map(p => (
              <Text c="gray.3" fz="xs" key={p.id}>
                {p.pattern}
              </Text>
            ))}
            {noisyPatternIds.length === 0 && (
              <Text c="gray.3" fz="xs">
                No noisy patterns found
              </Text>
            )}
          </Box>
        </Box>
      )}
      <RawLogTable
        isLive={isLive}
        wrapLines={false}
        displayedColumns={columns}
        highlightedLineId={highlightedLineId}
        rows={denoiseResults ? (denoisedRows?.data ?? []) : processedRows}
        isLoading={isLoading}
        fetchNextPage={fetchNextPage}
        // onPropertySearchClick={onPropertySearchClick}
        hasNextPage={hasNextPage}
        onRowExpandClick={_onRowExpandClick}
        onScroll={onScroll}
        generateRowId={getRowWhere}
        isError={isError}
        error={error ?? undefined}
        columnTypeMap={columnMap}
        dateRange={config.dateRange}
<<<<<<< HEAD
        source={source}
        onExpandedRowsChange={onExpandedRowsChange}
        collapseAllRows={collapseAllRows}
        showExpandButton={showExpandButton}
=======
        loadingDate={data?.window?.startTime}
        config={config}
        onChildModalOpen={onChildModalOpen}
>>>>>>> 26983f68
      />
    </>
  );
}
export const DBSqlRowTable = memo(DBSqlRowTableComponent);<|MERGE_RESOLUTION|>--- conflicted
+++ resolved
@@ -329,16 +329,13 @@
     error,
     columnTypeMap,
     dateRange,
-<<<<<<< HEAD
+    loadingDate,
+    config,
+    onChildModalOpen,
     source,
     onExpandedRowsChange,
     collapseAllRows,
     showExpandButton = true,
-=======
-    loadingDate,
-    config,
-    onChildModalOpen,
->>>>>>> 26983f68
   }: {
     wrapLines: boolean;
     displayedColumns: string[];
@@ -367,16 +364,13 @@
     isError?: boolean;
     error?: ClickHouseQueryError | Error;
     dateRange?: [Date, Date];
-<<<<<<< HEAD
+    loadingDate?: Date;
+    config?: ChartConfigWithDateRange;
+    onChildModalOpen?: (open: boolean) => void;
     source?: TSource;
     onExpandedRowsChange?: (hasExpandedRows: boolean) => void;
     collapseAllRows?: boolean;
     showExpandButton?: boolean;
-=======
-    loadingDate?: Date;
-    config?: ChartConfigWithDateRange;
-    onChildModalOpen?: (open: boolean) => void;
->>>>>>> 26983f68
   }) => {
     const generateRowMatcher = generateRowId;
 
@@ -1172,13 +1166,10 @@
   queryKeyPrefix,
   onScroll,
   denoiseResults = false,
-<<<<<<< HEAD
+  onChildModalOpen,
   onExpandedRowsChange,
   collapseAllRows,
   showExpandButton = true,
-=======
-  onChildModalOpen,
->>>>>>> 26983f68
 }: {
   config: ChartConfigWithDateRange;
   sourceId?: string;
@@ -1190,13 +1181,10 @@
   onScroll?: (scrollTop: number) => void;
   onError?: (error: Error | ClickHouseQueryError) => void;
   denoiseResults?: boolean;
-<<<<<<< HEAD
+  onChildModalOpen?: (open: boolean) => void;
   onExpandedRowsChange?: (hasExpandedRows: boolean) => void;
   collapseAllRows?: boolean;
   showExpandButton?: boolean;
-=======
-  onChildModalOpen?: (open: boolean) => void;
->>>>>>> 26983f68
 }) {
   const { data: me } = api.useMe();
   const mergedConfig = useConfigWithPrimaryAndPartitionKey({
@@ -1386,16 +1374,13 @@
         error={error ?? undefined}
         columnTypeMap={columnMap}
         dateRange={config.dateRange}
-<<<<<<< HEAD
+        loadingDate={data?.window?.startTime}
+        config={config}
+        onChildModalOpen={onChildModalOpen}
         source={source}
         onExpandedRowsChange={onExpandedRowsChange}
         collapseAllRows={collapseAllRows}
         showExpandButton={showExpandButton}
-=======
-        loadingDate={data?.window?.startTime}
-        config={config}
-        onChildModalOpen={onChildModalOpen}
->>>>>>> 26983f68
       />
     </>
   );
