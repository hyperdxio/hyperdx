import React, {
  memo,
  useCallback,
  useEffect,
  useMemo,
  useRef,
  useState,
} from 'react';
import cx from 'classnames';
import { formatDistance } from 'date-fns';
import { isString } from 'lodash';
import curry from 'lodash/curry';
import ms from 'ms';
import { useHotkeys } from 'react-hotkeys-hook';
import {
  Bar,
  BarChart,
  ResponsiveContainer,
  Tooltip,
  XAxis,
  YAxis,
} from 'recharts';
import {
  chSqlToAliasMap,
  ClickHouseQueryError,
  ColumnMetaType,
  convertCHDataTypeToJSType,
  extractColumnReferencesFromKey,
  isJSDataTypeJSONStringifiable,
  JSDataType,
} from '@hyperdx/common-utils/dist/clickhouse';
import {
  ChartConfigWithDateRange,
  SelectList,
  TSource,
} from '@hyperdx/common-utils/dist/types';
import { splitAndTrimWithBracket } from '@hyperdx/common-utils/dist/utils';
import {
  Box,
  Button,
  Code,
  Flex,
  Group,
  Modal,
  Text,
  Tooltip as MantineTooltip,
  UnstyledButton,
} from '@mantine/core';
<<<<<<< HEAD
import { IconGripVertical } from '@tabler/icons-react';
=======
import {
  IconChevronDown,
  IconChevronUp,
  IconDotsVertical,
} from '@tabler/icons-react';
>>>>>>> c90a93e6
import { FetchNextPageOptions, useQuery } from '@tanstack/react-query';
import {
  ColumnDef,
  ColumnResizeMode,
  flexRender,
  getCoreRowModel,
  Row as TableRow,
  SortingState,
  TableOptions,
  useReactTable,
} from '@tanstack/react-table';
import { useVirtualizer } from '@tanstack/react-virtual';

import api from '@/api';
import { searchChartConfigDefaults } from '@/defaults';
import {
  useAliasMapFromChartConfig,
  useRenderedSqlChartConfig,
} from '@/hooks/useChartConfig';
import { useCsvExport } from '@/hooks/useCsvExport';
import { useTableMetadata } from '@/hooks/useMetadata';
import useOffsetPaginatedQuery from '@/hooks/useOffsetPaginatedQuery';
import { useGroupedPatterns } from '@/hooks/usePatterns';
import useRowWhere from '@/hooks/useRowWhere';
import { useSource } from '@/source';
import { UNDEFINED_WIDTH } from '@/tableUtils';
import { FormatTime } from '@/useFormatTime';
import { useUserPreferences } from '@/useUserPreferences';
import {
  getLogLevelClass,
  logLevelColor,
  useLocalStorage,
  usePrevious,
} from '@/utils';

<<<<<<< HEAD
import DBRowTableFieldWithPopover from './DBTable/DBRowTableFieldWithPopover';
import DBRowTableRowButtons from './DBTable/DBRowTableRowButtons';
=======
import TableHeader from './DBTable/TableHeader';
>>>>>>> c90a93e6
import { SQLPreview } from './ChartSQLPreview';
import { CsvExportButton } from './CsvExportButton';
import {
  createExpandButtonColumn,
  ExpandedLogRow,
  useExpandableRows,
} from './ExpandableRowTable';
import LogLevel from './LogLevel';

import styles from '../../styles/LogTable.module.scss';

type Row = Record<string, any> & { duration: number };
type AccessorFn = (row: Row, column: string) => any;

const SPECIAL_VALUES = {
  not_available: 'NULL',
};
const ACCESSOR_MAP: Record<string, AccessorFn> = {
  duration: row =>
    row.duration >= 0 ? row.duration : SPECIAL_VALUES.not_available,
  default: (row, column) => row[column],
};

const MAX_SCROLL_FETCH_LINES = 1000;
const MAX_CELL_LENGTH = 500;

const getRowId = (row: Record<string, any>): string => row.__hyperdx_id;

function retrieveColumnValue(column: string, row: Row): any {
  const accessor = ACCESSOR_MAP[column] ?? ACCESSOR_MAP.default;
  return accessor(row, column);
}

function inferLogLevelColumn(rows: Record<string, any>[]) {
  const MAX_ROWS_TO_INSPECT = 100;
  const levelCounts: Record<string, number> = {};
  const inspectRowCount = Math.min(rows.length, MAX_ROWS_TO_INSPECT);
  for (let i = 0; i < inspectRowCount; i++) {
    const row = rows[i];
    Object.keys(row).forEach(key => {
      const value = row[key];
      if (
        (value?.length || 0) > 0 &&
        (value?.length || 0) < 512 && // avoid inspecting long strings
        isString(value) &&
        getLogLevelClass(value) != null
      ) {
        levelCounts[key] = (levelCounts[key] ?? 0) + 1;
      }
    });
  }

  let maxCount = 0;
  let maxKey = '';
  for (const [key, count] of Object.entries(levelCounts)) {
    if (count > maxCount) {
      maxCount = count;
      maxKey = key;
    }
  }

  if (maxCount > 0) {
    return maxKey;
  }

  return undefined;
}

const PatternTrendChartTooltip = () => {
  return null;
};

export const PatternTrendChart = ({
  data,
  dateRange,
  color,
}: {
  data: { bucket: string; count: number }[];
  dateRange: [Date, Date];
  color?: string;
}) => {
  return (
    <div
      // Hack, recharts will release real fix soon https://github.com/recharts/recharts/issues/172
      style={{
        position: 'relative',
        width: '100%',
        height: '100%',
      }}
    >
      <div
        style={{
          position: 'absolute',
          left: 0,
          right: 0,
          bottom: 0,
          top: 0,
        }}
      >
        <ResponsiveContainer width="100%" height="100%" minWidth={0}>
          <BarChart
            width={500}
            height={300}
            data={data}
            syncId="hdx"
            syncMethod="value"
            margin={{ top: 4, left: 0, right: 4, bottom: 0 }}
          >
            <XAxis
              dataKey={'bucket'}
              domain={[
                dateRange[0].getTime() / 1000,
                dateRange[1].getTime() / 1000,
              ]}
              interval="preserveStartEnd"
              scale="time"
              type="number"
              // tickFormatter={tick =>
              //   format(new Date(tick * 1000), 'MMM d HH:mm')
              // }
              tickFormatter={() => ''}
              minTickGap={50}
              tick={{ fontSize: 12, fontFamily: 'IBM Plex Mono, monospace' }}
            />
            <YAxis
              width={40}
              minTickGap={25}
              tickFormatter={(value: number) =>
                new Intl.NumberFormat('en-US', {
                  notation: 'compact',
                  compactDisplay: 'short',
                }).format(value)
              }
              tick={{ fontSize: 12, fontFamily: 'IBM Plex Mono, monospace' }}
            />
            <Bar
              isAnimationActive={false}
              dataKey="count"
              stackId="a"
              fill={color || '#20c997'}
              maxBarSize={24}
            />
            {/* <Line
              key={'count'}
              type="monotone"
              dataKey={'count'}
              stroke={'#20c997'}
              dot={false}
            /> */}
            <Tooltip content={<PatternTrendChartTooltip />} />
          </BarChart>
        </ResponsiveContainer>
      </div>
    </div>
  );
};

const SqlModal = ({
  opened,
  onClose,
  config,
}: {
  opened: boolean;
  onClose: () => void;
  config: ChartConfigWithDateRange;
}) => {
  const { data: sql, isLoading: isLoadingSql } = useRenderedSqlChartConfig(
    config,
    {
      queryKey: ['SqlModal', config],
      placeholderData: prev => prev ?? '', // Avoid flicker when query changes (eg. when in live mode)
      enabled: opened,
    },
  );

  return (
    <Modal opened={opened} onClose={onClose} title="Generated SQL" size="auto">
      {sql ? (
        <SQLPreview data={sql} enableCopy={true} />
      ) : isLoadingSql ? (
        <div className="text-center my-2">
          <div className="spin-animate d-inline-block me-2">
            <i className="bi bi-arrow-repeat" />
          </div>
          Loading SQL...
        </div>
      ) : (
        <div className="text-center my-2">No SQL available</div>
      )}
    </Modal>
  );
};

export const RawLogTable = memo(
  ({
    tableId,
    displayedColumns,
    fetchNextPage,
    hasNextPage,
    highlightedLineId,
    isLive,
    isLoading,
    rows,
    generateRowId,
    onInstructionsClick,
    // onPropertySearchClick,
    onRowDetailsClick,
    onScroll,
    onSettingsClick,
    onShowPatternsClick,
    wrapLines = false,
    columnNameMap,
    showServiceColumn = true,
    dedupRows,
    isError,
    error,
    columnTypeMap,
    dateRange,
    loadingDate,
    config,
    onChildModalOpen,
    renderRowDetails,
    source,
    onExpandedRowsChange,
    collapseAllRows,
    enableSorting = false,
    onSortingChange,
    sortOrder,
    showExpandButton = true,
    getRowWhere,
  }: {
    wrapLines?: boolean;
    displayedColumns: string[];
    onSettingsClick?: () => void;
    onInstructionsClick?: () => void;
    rows: Record<string, any>[];
    isLoading?: boolean;
    fetchNextPage?: (options?: FetchNextPageOptions | undefined) => any;
    onRowDetailsClick: (row: Record<string, any>) => void;
    generateRowId: (row: Record<string, any>) => string;
    // onPropertySearchClick: (
    //   name: string,
    //   value: string | number | boolean,
    // ) => void;
    hasNextPage?: boolean;
    highlightedLineId?: string;
    onScroll?: (scrollTop: number) => void;
    isLive?: boolean;
    onShowPatternsClick?: () => void;
    tableId?: string;
    columnNameMap?: Record<string, string>;
    showServiceColumn?: boolean;
    dedupRows?: boolean;
    columnTypeMap: Map<string, { _type: JSDataType | null }>;

    isError?: boolean;
    error?: ClickHouseQueryError | Error;
    dateRange?: [Date, Date];
    loadingDate?: Date;
    config?: ChartConfigWithDateRange;
    onChildModalOpen?: (open: boolean) => void;
    source?: TSource;
    onExpandedRowsChange?: (hasExpandedRows: boolean) => void;
    collapseAllRows?: boolean;
    showExpandButton?: boolean;
    renderRowDetails?: (row: Record<string, any>) => React.ReactNode;
<<<<<<< HEAD
    getRowWhere?: (row: Record<string, any>) => string;
=======
    enableSorting?: boolean;
    sortOrder?: SortingState;
    onSortingChange?: (v: SortingState | null) => void;
>>>>>>> c90a93e6
  }) => {
    const generateRowMatcher = generateRowId;

    const dedupedRows = useMemo(() => {
      const lIds = new Set();
      const returnedRows = dedupRows
        ? rows.filter(l => {
            const matcher = generateRowMatcher(l);
            if (lIds.has(matcher)) {
              return false;
            }
            lIds.add(matcher);
            return true;
          })
        : rows;

      return returnedRows.map(r => ({
        ...r,
        __hyperdx_id: generateRowMatcher(r),
      }));
    }, [rows, dedupRows, generateRowMatcher]);

    const _onRowExpandClick = useCallback(
      (row: Record<string, any>) => {
        onRowDetailsClick?.(row);
      },
      [onRowDetailsClick],
    );

    const {
      userPreferences: { isUTC },
    } = useUserPreferences();

    const [columnSizeStorage, setColumnSizeStorage] = useLocalStorage<
      Record<string, number>
    >(`${tableId}-column-sizes`, {});

    //once the user has scrolled within 500px of the bottom of the table, fetch more data if there is any
    const FETCH_NEXT_PAGE_PX = 500;

    //we need a reference to the scrolling element for logic down below
    const tableContainerRef = useRef<HTMLDivElement>(null);

    // Get the alias map from the config so we resolve correct column ids
    const { data: aliasMap } = useAliasMapFromChartConfig(config);

    // Reset scroll when live tail is enabled for the first time
    const prevIsLive = usePrevious(isLive);
    useEffect(() => {
      if (isLive && prevIsLive === false && tableContainerRef.current != null) {
        tableContainerRef.current.scrollTop = 0;
      }
    }, [isLive, prevIsLive]);

    const logLevelColumn = useMemo(() => {
      return inferLogLevelColumn(dedupedRows);
    }, [dedupedRows]);

    const { csvData, maxRows, isLimited } = useCsvExport(
      dedupedRows,
      displayedColumns.map(col => ({
        dataKey: col,
        displayName: columnNameMap?.[col] ?? col,
      })),
    );

    // Expandable rows functionality
    const {
      expandedRows,
      toggleRowExpansion,
      collapseAllRows: collapseRows,
    } = useExpandableRows(onExpandedRowsChange);

    // Effect to collapse all rows when requested by parent
    useEffect(() => {
      if (collapseAllRows) {
        collapseRows();
      }
    }, [collapseAllRows, collapseRows]);

    const columns = useMemo<ColumnDef<any>[]>(
      () => [
        ...(showExpandButton
          ? [
              createExpandButtonColumn(
                expandedRows,
                toggleRowExpansion,
                highlightedLineId,
              ),
            ]
          : []),
        ...(displayedColumns.map((column, i) => {
          const jsColumnType = columnTypeMap.get(column)?._type;
          const isDate = jsColumnType === JSDataType.Date;
          const isMaybeSeverityText = column === logLevelColumn;
          return {
            meta: {
              column,
              jsColumnType,
            },
            // If the column is an alias, wrap in quotes.
            id: aliasMap?.[column] ? `"${column}"` : column,
            // TODO: add support for sorting on Dynamic JSON fields
            enableSorting: jsColumnType !== JSDataType.Dynamic,
            accessorFn: curry(retrieveColumnValue)(column), // Columns can contain '.' and will not work with accessorKey
            header: `${columnNameMap?.[column] ?? column}${isDate ? (isUTC ? ' (UTC)' : ' (Local)') : ''}`,
            cell: info => {
              const value = info.getValue<any>(); // This can be any type realistically (numbers, strings, etc.)

              if (column === '__hdx_pattern_trend') {
                return (
                  <div style={{ height: 50, width: '100%' }}>
                    <PatternTrendChart
                      data={value.data}
                      dateRange={value.dateRange}
                      color={logLevelColor(info.row.original.severityText)}
                    />
                  </div>
                );
              }

              if (isDate) {
                const date = new Date(value);
                return (
                  <span className="text-muted">
                    <FormatTime value={date} format="withMs" />
                  </span>
                );
              }

              const strValue = typeof value === 'string' ? value : `${value}`;

              if (column === logLevelColumn) {
                return <LogLevel level={strValue} />;
              }

              const truncatedStrValue =
                strValue.length > MAX_CELL_LENGTH
                  ? `${strValue.slice(0, MAX_CELL_LENGTH)}...`
                  : strValue;

              return (
                <span
                  className={cx({
                    'text-muted': value === SPECIAL_VALUES.not_available,
                  })}
                >
                  {truncatedStrValue}
                </span>
              );
            },
            size:
              i === displayedColumns.length - 1
                ? UNDEFINED_WIDTH // last column is always whatever is left
                : (columnSizeStorage[column] ??
                  (isDate ? 170 : isMaybeSeverityText ? 115 : 160)),
          };
        }) as ColumnDef<any>[]),
      ],
      [
        isUTC,
        highlightedLineId,
        displayedColumns,
        columnSizeStorage,
        columnNameMap,
        columnTypeMap,
        logLevelColumn,
        expandedRows,
        toggleRowExpansion,
        showExpandButton,
      ],
    );

    //called on scroll and possibly on mount to fetch more data as the user scrolls and reaches bottom of table
    const fetchMoreOnBottomReached = useCallback(
      (containerRefElement?: HTMLDivElement | null) => {
        if (containerRefElement) {
          const { scrollHeight, scrollTop, clientHeight } = containerRefElement;
          if (
            scrollHeight - scrollTop - clientHeight < FETCH_NEXT_PAGE_PX &&
            !isLoading &&
            hasNextPage
          ) {
            // Cancel refetch is important to ensure we wait for the last fetch to finish
            fetchNextPage?.({ cancelRefetch: false });
          }
        }
      },
      [fetchNextPage, isLoading, hasNextPage],
    );

    //a check on mount and after a fetch to see if the table is already scrolled to the bottom and immediately needs to fetch more data
    useEffect(() => {
      fetchMoreOnBottomReached(tableContainerRef.current);
    }, [fetchMoreOnBottomReached]);

    const reactTableProps = useMemo((): TableOptions<any> => {
      //TODO: fix any
      const onColumnSizingChange = (updaterOrValue: any) => {
        const state =
          updaterOrValue instanceof Function
            ? updaterOrValue()
            : updaterOrValue;
        setColumnSizeStorage({ ...columnSizeStorage, ...state });
      };

      const initReactTableProps = {
        data: dedupedRows,
        columns,
        getCoreRowModel: getCoreRowModel(),
        // debugTable: true,
        enableSorting,
        manualSorting: true,
        onSortingChange: v => {
          if (typeof v === 'function') {
            const newSortVal = v(sortOrder ?? []);
            onSortingChange?.(newSortVal ?? null);
          } else {
            onSortingChange?.(v ?? null);
          }
        },
        state: {
          sorting: sortOrder ?? [],
        },
        enableColumnResizing: true,
        columnResizeMode: 'onChange' as ColumnResizeMode,
      } satisfies TableOptions<any>;

      const columnSizeProps = {
        state: {
          columnSizing: columnSizeStorage,
        },
        onColumnSizingChange: onColumnSizingChange,
      };

      return tableId
        ? { ...initReactTableProps, ...columnSizeProps }
        : initReactTableProps;
    }, [
      columns,
      dedupedRows,
      tableId,
      sortOrder,
      enableSorting,
      onSortingChange,
      columnSizeStorage,
      setColumnSizeStorage,
    ]);

    const table = useReactTable(reactTableProps);

    const { rows: _rows } = table.getRowModel();

    const rowVirtualizer = useVirtualizer({
      count: _rows.length,
      // count: hasNextPage ? allRows.length + 1 : allRows.length,
      getScrollElement: () => tableContainerRef.current,
      estimateSize: useCallback(() => 23, []),
      overscan: 30,
      paddingEnd: 20,
    });

    const items = rowVirtualizer.getVirtualItems();
    const totalSize = rowVirtualizer.getTotalSize();

    const [paddingTop, paddingBottom] = useMemo(
      () =>
        items.length > 0
          ? [
              Math.max(0, items[0].start - rowVirtualizer.options.scrollMargin),
              Math.max(0, totalSize - items[items.length - 1].end),
            ]
          : [0, 0],
      [items, rowVirtualizer.options.scrollMargin, totalSize],
    );

    // Scroll to log id if it's not in window yet
    const [scrolledToHighlightedLine, setScrolledToHighlightedLine] =
      useState(false);
    const [wrapLinesEnabled, setWrapLinesEnabled] = useState(wrapLines);
    const [showSql, setShowSql] = useState(false);

    const handleSqlModalOpen = (open: boolean) => {
      setShowSql(open);
      onChildModalOpen?.(open);
    };

    useEffect(() => {
      if (
        scrolledToHighlightedLine ||
        !highlightedLineId ||
        rowVirtualizer == null
      ) {
        return;
      }

      const rowIdx = dedupedRows.findIndex(
        l => getRowId(l) === highlightedLineId,
      );
      if (rowIdx == -1 && highlightedLineId) {
        if (
          dedupedRows.length < MAX_SCROLL_FETCH_LINES &&
          !isLoading &&
          hasNextPage
        ) {
          fetchNextPage?.({ cancelRefetch: false });
        }
      } else {
        setScrolledToHighlightedLine(true);
        if (
          rowVirtualizer.getVirtualItems().find(l => l.index === rowIdx) == null
        ) {
          rowVirtualizer.scrollToIndex(rowIdx, {
            align: 'center',
          });
        }
      }
    }, [
      dedupedRows,
      highlightedLineId,
      fetchNextPage,
      rowVirtualizer,
      scrolledToHighlightedLine,
      isLoading,
      hasNextPage,
    ]);

    const shiftHighlightedLineId = useCallback(
      (shift: number) => {
        if (highlightedLineId == null) {
          return;
        }

        const newIndex =
          dedupedRows.findIndex(l => getRowId(l) === highlightedLineId) + shift;

        if (newIndex < 0 || newIndex >= dedupedRows.length) {
          return;
        }

        const newLine = dedupedRows[newIndex];

        _onRowExpandClick(newLine);
      },
      [highlightedLineId, _onRowExpandClick, dedupedRows],
    );

    useHotkeys(['ArrowRight', 'ArrowDown', 'j'], e => {
      e.preventDefault();
      shiftHighlightedLineId(1);
    });
    useHotkeys(['ArrowLeft', 'ArrowUp', 'k'], e => {
      e.preventDefault();
      shiftHighlightedLineId(-1);
    });

    return (
      <div
        data-testid="search-results-table"
        className="overflow-auto h-100 fs-8 bg-inherit"
        onScroll={e => {
          fetchMoreOnBottomReached(e.target as HTMLDivElement);

          if (e.target != null) {
            const { scrollTop } = e.target as HTMLDivElement;
            onScroll?.(scrollTop);
          }
        }}
        ref={tableContainerRef}
        // Fixes flickering scroll bar: https://github.com/TanStack/virtual/issues/426#issuecomment-1403438040
        // style={{ overflowAnchor: 'none' }}
      >
        {config && (
          <SqlModal
            opened={showSql}
            onClose={() => handleSqlModalOpen(false)}
            config={config}
          />
        )}
        <table className={cx('w-100 bg-inherit', styles.table)} id={tableId}>
          <thead className={styles.tableHead}>
            {table.getHeaderGroups().map(headerGroup => (
              <tr key={headerGroup.id}>
                {headerGroup.headers.map((header, headerIndex) => {
                  const isLast = headerIndex === headerGroup.headers.length - 1;
                  return (
                    <TableHeader
                      key={header.id}
<<<<<<< HEAD
                      colSpan={header.colSpan}
                      style={{
                        width:
                          header.getSize() === UNDEFINED_WIDTH
                            ? '100%'
                            : header.getSize(),
                        // Allow unknown width columns to shrink to 0
                        minWidth:
                          header.getSize() === UNDEFINED_WIDTH
                            ? 0
                            : header.getSize(),
                        position: 'relative',
                      }}
                    >
                      {header.isPlaceholder ? null : (
                        <div>
                          {flexRender(
                            header.column.columnDef.header,
                            header.getContext(),
                          )}
                        </div>
                      )}
                      {header.column.getCanResize() &&
                        headerIndex !== headerGroup.headers.length - 1 && (
                          <div
                            onMouseDown={header.getResizeHandler()}
                            onTouchStart={header.getResizeHandler()}
                            className={`resizer text-gray-600 cursor-col-resize ${
                              header.column.getIsResizing() ? 'isResizing' : ''
                            }`}
                            style={{
                              position: 'absolute',
                              right: 4,
                              top: 2,
                              bottom: 0,
                              width: 12,
                            }}
                          >
                            <IconGripVertical size={12} />
                          </div>
                        )}
                      {headerIndex === headerGroup.headers.length - 1 && (
                        <div
                          className="d-flex align-items-center"
                          style={{
                            position: 'absolute',
                            right: 8,
                            top: 0,
                            bottom: 0,
                          }}
                        >
                          {tableId != null &&
=======
                      header={header}
                      isLast={isLast}
                      lastItemButtons={
                        <>
                          {tableId &&
>>>>>>> c90a93e6
                            Object.keys(columnSizeStorage).length > 0 && (
                              <div
                                className="fs-8 text-muted-hover disabled"
                                role="button"
                                onClick={() => setColumnSizeStorage({})}
                                title="Reset Column Widths"
                              >
                                <i className="bi bi-arrow-clockwise" />
                              </div>
                            )}
                          {config && (
                            <UnstyledButton
                              onClick={() => handleSqlModalOpen(true)}
                              title="Show generated SQL"
                              tabIndex={0}
                            >
                              <MantineTooltip label="Show generated SQL">
                                <i className="bi bi-code-square" />
                              </MantineTooltip>
                            </UnstyledButton>
                          )}
                          <UnstyledButton
                            onClick={() => setWrapLinesEnabled(prev => !prev)}
<<<<<<< HEAD
                            className="ms-2"
                            title="Wrap lines"
                            tabIndex={0}
=======
>>>>>>> c90a93e6
                          >
                            <MantineTooltip label="Wrap lines">
                              <i className="bi bi-text-wrap" />
                            </MantineTooltip>
                          </UnstyledButton>

                          <CsvExportButton
                            data={csvData}
                            filename={`hyperdx_search_results_${new Date().toISOString().replace(/[:.]/g, '-').slice(0, 19)}`}
                            className="fs-6 text-muted-hover "
                          >
                            <MantineTooltip
                              label={`Download table as CSV (max ${maxRows.toLocaleString()} rows)${isLimited ? ' - data truncated' : ''}`}
                            >
                              <i className="bi bi-download" />
                            </MantineTooltip>
                          </CsvExportButton>
                          {onSettingsClick != null && (
                            <div
                              className="fs-8 text-muted-hover"
                              role="button"
                              onClick={() => onSettingsClick()}
                            >
                              <i className="bi bi-gear-fill" />
                            </div>
                          )}
                        </>
                      }
                    />
                  );
                })}
              </tr>
            ))}
          </thead>
          <tbody>
            {paddingTop > 0 && (
              <tr>
                <td colSpan={99999} style={{ height: `${paddingTop}px` }} />
              </tr>
            )}
            {items.map(virtualRow => {
              const row = _rows[virtualRow.index] as TableRow<any>;
              const rowId = getRowId(row.original);
              const isExpanded = expandedRows[rowId] ?? false;

              return (
                <React.Fragment key={virtualRow.key}>
                  <tr
                    data-testid={`table-row-${rowId}`}
                    className={cx(styles.tableRow, {
                      [styles.tableRow__selected]:
                        highlightedLineId && highlightedLineId === rowId,
                    })}
                    data-index={virtualRow.index}
                    ref={rowVirtualizer.measureElement}
                  >
                    {/* Expand button cell */}
                    {showExpandButton && (
                      <td
                        className="align-top overflow-hidden"
                        style={{ width: '40px' }}
                      >
                        {flexRender(
                          row.getVisibleCells()[0].column.columnDef.cell,
                          row.getVisibleCells()[0].getContext(),
                        )}
                      </td>
                    )}

                    {/* Content columns grouped back to preserve row hover/click */}
                    <td
                      className="align-top overflow-hidden p-0"
                      colSpan={columns.length - (showExpandButton ? 1 : 0)}
                    >
                      <button
                        type="button"
                        className={cx(styles.rowContentButton, {
                          [styles.isWrapped]: wrapLinesEnabled,
                          [styles.isTruncated]: !wrapLinesEnabled,
                        })}
                        onClick={e => {
                          e.stopPropagation();
                          _onRowExpandClick(row.original);
                        }}
                        aria-label="View details for log entry"
                      >
                        {row
                          .getVisibleCells()
                          .slice(showExpandButton ? 1 : 0) // Skip expand
                          .map(cell => {
                            const columnCustomClassName = (
                              cell.column.columnDef.meta as any
                            )?.className;
                            const columnSize = cell.column.getSize();
                            const cellValue = cell.getValue<any>();

                            return (
                              <div
                                key={cell.id}
                                className={cx(
                                  'flex-shrink-0 overflow-hidden position-relative',
                                  columnCustomClassName,
                                )}
                                style={{
                                  width:
                                    columnSize === UNDEFINED_WIDTH
                                      ? 'auto'
                                      : `${columnSize}px`,
                                  flex:
                                    columnSize === UNDEFINED_WIDTH
                                      ? '1'
                                      : 'none',
                                }}
                              >
                                <div className={styles.fieldTextContainer}>
                                  <DBRowTableFieldWithPopover
                                    cellValue={cellValue}
                                    wrapLinesEnabled={wrapLinesEnabled}
                                    columnName={
                                      (cell.column.columnDef.meta as any)
                                        ?.column
                                    }
                                  >
                                    {flexRender(
                                      cell.column.columnDef.cell,
                                      cell.getContext(),
                                    )}
                                  </DBRowTableFieldWithPopover>
                                </div>
                              </div>
                            );
                          })}
                        {/* Row-level copy buttons */}
                        {getRowWhere && (
                          <DBRowTableRowButtons
                            row={row.original}
                            getRowWhere={getRowWhere}
                          />
                        )}
                      </button>
                    </td>
                  </tr>
                  {showExpandButton && isExpanded && (
                    <ExpandedLogRow
                      columnsLength={columns.length}
                      virtualKey={virtualRow.key.toString()}
                      source={source}
                      rowId={rowId}
                      measureElement={rowVirtualizer.measureElement}
                      virtualIndex={virtualRow.index}
                    >
                      {renderRowDetails?.({
                        id: rowId,
                        ...row.original,
                      })}
                    </ExpandedLogRow>
                  )}
                </React.Fragment>
              );
            })}
            <tr>
              <td colSpan={800}>
                <div className="rounded fs-7 bg-grey text-center d-flex align-items-center justify-content-center mt-3">
                  {isLoading ? (
                    <div className="my-3">
                      <div className="spin-animate d-inline-block">
                        <i className="bi bi-arrow-repeat" />
                      </div>{' '}
                      {loadingDate != null && (
                        <>
                          Searched <FormatTime value={loadingDate} />.{' '}
                        </>
                      )}
                      Loading results
                      {dateRange?.[0] != null && dateRange?.[1] != null ? (
                        <>
                          {' '}
                          across{' '}
                          {formatDistance(dateRange?.[1], dateRange?.[0])} {'('}
                          <FormatTime
                            value={dateRange?.[0]}
                            format="withYear"
                          />{' '}
                          to{' '}
                          <FormatTime
                            value={dateRange?.[1]}
                            format="withYear"
                          />
                          {')'}
                        </>
                      ) : null}
                      ...
                    </div>
                  ) : hasNextPage == false &&
                    isLoading == false &&
                    dedupedRows.length > 0 ? (
                    <div className="my-3">End of Results</div>
                  ) : isError ? (
                    <div className="my-3">
                      <Text ta="center" size="sm">
                        Error loading results, please check your query or try
                        again.
                      </Text>
                      <Box p="sm">
                        <Box mt="sm">
                          <Code
                            block
                            style={{
                              whiteSpace: 'pre-wrap',
                            }}
                          >
                            {error?.message}
                          </Code>
                        </Box>
                        {error instanceof ClickHouseQueryError && (
                          <>
                            <Text my="sm" size="sm" ta="center">
                              Sent Query:
                            </Text>
                            <Flex
                              w="100%"
                              ta="initial"
                              align="center"
                              justify="center"
                            >
                              <SQLPreview data={error?.query} />
                            </Flex>
                          </>
                        )}
                      </Box>
                    </div>
                  ) : hasNextPage == false &&
                    isLoading == false &&
                    dedupedRows.length === 0 ? (
                    <div className="my-3" data-testid="db-row-table-no-results">
                      No results found.
                      <Text mt="sm" c="gray.3">
                        Try checking the query explainer in the search bar if
                        there are any search syntax issues.
                      </Text>
                      {dateRange?.[0] != null && dateRange?.[1] != null ? (
                        <Text mt="sm" c="gray.3">
                          Searched Time Range:{' '}
                          {formatDistance(dateRange?.[1], dateRange?.[0])} {'('}
                          <FormatTime
                            value={dateRange?.[0]}
                            format="withYear"
                          />{' '}
                          to{' '}
                          <FormatTime
                            value={dateRange?.[1]}
                            format="withYear"
                          />
                          {')'}
                        </Text>
                      ) : null}
                    </div>
                  ) : (
                    <div />
                  )}
                </div>
              </td>
            </tr>
            {paddingBottom > 0 && (
              <tr>
                <td colSpan={99999} style={{ height: `${paddingBottom}px` }} />
              </tr>
            )}
          </tbody>
        </table>
      </div>
    );
  },
);

export function appendSelectWithPrimaryAndPartitionKey(
  select: SelectList,
  primaryKeys: string,
  partitionKey: string,
): { select: SelectList; additionalKeysLength: number } {
  const partitionKeyArr = extractColumnReferencesFromKey(partitionKey);
  const primaryKeyArr = extractColumnReferencesFromKey(primaryKeys);
  const allKeys = new Set([...partitionKeyArr, ...primaryKeyArr]);
  if (typeof select === 'string') {
    const selectSplit = splitAndTrimWithBracket(select);
    const selectColumns = new Set(selectSplit);
    const additionalKeys = [...allKeys].filter(k => !selectColumns.has(k));
    return {
      select: [...selectColumns, ...additionalKeys].join(','),
      additionalKeysLength: additionalKeys.length,
    };
  } else {
    const additionalKeys = [...allKeys].map(k => ({ valueExpression: k }));
    return {
      select: [...select, ...additionalKeys],
      additionalKeysLength: additionalKeys.length,
    };
  }
}

function getSelectLength(select: SelectList): number {
  if (typeof select === 'string') {
    return select.split(',').filter(s => s.trim().length > 0).length;
  } else {
    return select.length;
  }
}

export function useConfigWithPrimaryAndPartitionKey(
  config: ChartConfigWithDateRange,
) {
  const { data: tableMetadata } = useTableMetadata({
    databaseName: config.from.databaseName,
    tableName: config.from.tableName,
    connectionId: config.connection,
  });

  const primaryKey = tableMetadata?.primary_key;
  const partitionKey = tableMetadata?.partition_key;

  const mergedConfig = useMemo(() => {
    if (primaryKey == null || partitionKey == null) {
      return undefined;
    }

    const { select, additionalKeysLength } =
      appendSelectWithPrimaryAndPartitionKey(
        config.select,
        primaryKey,
        partitionKey,
      );
    return { ...config, select, additionalKeysLength };
  }, [primaryKey, partitionKey, config]);

  return mergedConfig;
}

export function selectColumnMapWithoutAdditionalKeys(
  selectMeta: ColumnMetaType[] | undefined,
  additionalKeysLength: number | undefined,
): Map<
  string,
  {
    _type: JSDataType | null;
  }
> {
  if (selectMeta == null || additionalKeysLength == null) {
    return new Map();
  }
  const sm = selectMeta.slice(0, selectMeta.length - additionalKeysLength);

  return new Map(
    sm?.map(c => [
      c.name,
      {
        ...c,
        _type: convertCHDataTypeToJSType(c.type),
      },
    ]),
  );
}

function DBSqlRowTableComponent({
  config,
  sourceId,
  onError,
  onRowDetailsClick,
  highlightedLineId,
  enabled = true,
  isLive = false,
  queryKeyPrefix,
  onScroll,
  denoiseResults = false,
  onChildModalOpen,
  onExpandedRowsChange,
  collapseAllRows,
  showExpandButton = true,
  renderRowDetails,
  onSortingChange,
  initialSortBy,
}: {
  config: ChartConfigWithDateRange;
  sourceId?: string;
  onRowDetailsClick?: (where: string) => void;
  highlightedLineId?: string;
  queryKeyPrefix?: string;
  enabled?: boolean;
  isLive?: boolean;
  renderRowDetails?: (r: { [key: string]: unknown }) => React.ReactNode;
  onScroll?: (scrollTop: number) => void;
  onError?: (error: Error | ClickHouseQueryError) => void;
  denoiseResults?: boolean;
  onChildModalOpen?: (open: boolean) => void;
  onExpandedRowsChange?: (hasExpandedRows: boolean) => void;
  collapseAllRows?: boolean;
  showExpandButton?: boolean;
  initialSortBy?: SortingState;
  onSortingChange?: (v: SortingState | null) => void;
}) {
  const { data: me } = api.useMe();

  const [orderBy, setOrderBy] = useState<SortingState[number] | null>(
    initialSortBy?.[0] ?? null,
  );

  const orderByArray = useMemo(() => (orderBy ? [orderBy] : []), [orderBy]);

  const _onSortingChange = useCallback(
    (v: SortingState | null) => {
      onSortingChange?.(v);
      setOrderBy(v?.[0] ?? null);
    },
    [setOrderBy, onSortingChange],
  );

  const prevSourceId = usePrevious(sourceId);
  useEffect(() => {
    if (prevSourceId && prevSourceId !== sourceId) {
      _onSortingChange(null);
    }
    // eslint-disable-next-line react-hooks/exhaustive-deps
  }, [sourceId]);

  const mergedConfigObj = useMemo(() => {
    const base = {
      ...searchChartConfigDefaults(me?.team),
      ...config,
    };
    if (orderByArray.length) {
      base.orderBy = orderByArray.map(o => {
        return {
          valueExpression: o.id,
          ordering: o.desc ? 'DESC' : 'ASC',
        };
      });
    }
    return base;
  }, [me, config, orderByArray]);

  const mergedConfig = useConfigWithPrimaryAndPartitionKey(mergedConfigObj);

  const { data, fetchNextPage, hasNextPage, isFetching, isError, error } =
    useOffsetPaginatedQuery(mergedConfig ?? config, {
      enabled:
        enabled && mergedConfig != null && getSelectLength(config.select) > 0,
      isLive,
      queryKeyPrefix,
    });

  // The first N columns are the select columns from the user
  // We can't use names as CH may rewrite the names
  // We have to do the subtraction here because the select length can
  // differ from returned columns (eg. SELECT *)
  // we have to subtract the additional key length as the pk merging
  // can dedup the columns between the user select and pk
  const columnMap = useMemo(() => {
    return selectColumnMapWithoutAdditionalKeys(
      data?.meta,
      mergedConfig?.additionalKeysLength,
    );
  }, [data, mergedConfig]);

  const columns = useMemo(() => Array.from(columnMap.keys()), [columnMap]);

  // FIXME: do this on the db side ?
  // Or, the react-table should render object-type cells as JSON.stringify
  const objectTypeColumns = useMemo(() => {
    return columns.filter(c => {
      const columnType = columnMap.get(c)?._type;
      return isJSDataTypeJSONStringifiable(columnType);
    });
  }, [columns, columnMap]);
  const processedRows = useMemo(() => {
    const rows = data?.data ?? [];
    return rows.map(row => {
      const newRow = { ...row };
      objectTypeColumns.forEach(c => {
        if (columnMap.get(c)?._type === JSDataType.JSON) {
          // special rule for json
          // for json {SomePath: /c}, CH will return {SomePath: \/c}
          // add this to make sure md5 get correct result
          newRow[c] = JSON.stringify(row[c]).replace(/\//g, '\\/');
        } else {
          newRow[c] = JSON.stringify(row[c]);
        }
      });
      return newRow;
    });
  }, [data, objectTypeColumns, columnMap]);

  const aliasMap = useMemo(
    () => chSqlToAliasMap(data?.chSql ?? { sql: '', params: {} }),
    [data],
  );

  const getRowWhere = useRowWhere({ meta: data?.meta, aliasMap });

  const _onRowDetailsClick = useCallback(
    (row: Record<string, any>) => {
      return onRowDetailsClick?.(getRowWhere(row));
    },
    [onRowDetailsClick, getRowWhere],
  );

  useEffect(() => {
    if (isError && onError && error) {
      onError(error);
    }
  }, [isError, onError, error]);

  const { data: source } = useSource({ id: sourceId });
  const patternColumn = columns[columns.length - 1];
  const groupedPatterns = useGroupedPatterns({
    config,
    samples: 10_000,
    bodyValueExpression: patternColumn ?? '',
    severityTextExpression: source?.severityTextExpression ?? '',
    totalCount: undefined,
    enabled: denoiseResults,
  });
  const noisyPatterns = useQuery({
    queryKey: ['noisy-patterns', config],
    queryFn: async () => {
      return Object.values(groupedPatterns.data).filter(
        p => p.count / (groupedPatterns.sampledRowCount ?? 1) > 0.1,
      );
    },
    enabled:
      denoiseResults &&
      groupedPatterns.data != null &&
      Object.values(groupedPatterns.data).length > 0 &&
      groupedPatterns.miner != null,
  });
  const noisyPatternIds = useMemo(() => {
    return noisyPatterns.data?.map(p => p.id) ?? [];
  }, [noisyPatterns.data]);

  const denoisedRows = useQuery({
    queryKey: [
      'denoised-rows',
      config,
      denoiseResults,
      // Only include processed rows if denoising is enabled
      // This helps prevent the queryKey from getting extremely large
      // and causing memory issues, when it's not used.
      ...(denoiseResults ? [processedRows] : []),
      noisyPatternIds,
      patternColumn,
    ],
    queryFn: async () => {
      if (!denoiseResults) {
        return [];
      }
      // No noisy patterns, so no need to denoise
      if (noisyPatternIds.length === 0) {
        return processedRows;
      }

      const matchedLogs = await groupedPatterns.miner?.matchLogs(
        processedRows.map(row => row[patternColumn]),
      );
      return processedRows.filter((row, i) => {
        const match = matchedLogs?.[i];
        return !noisyPatternIds.includes(`${match}`);
      });
    },
    placeholderData: (previousData, previousQuery) => {
      // If it's the same search, but new data, return the previous data while we load
      if (
        previousQuery?.queryKey?.[0] === 'denoised-rows' &&
        previousQuery?.queryKey?.[1] === config
      ) {
        return previousData;
      }
      return undefined;
    },
    gcTime: isLive ? ms('30s') : ms('5m'), // more aggressive gc for live data, since it can end up holding lots of data
    enabled:
      denoiseResults &&
      noisyPatterns.isSuccess &&
      processedRows.length > 0 &&
      groupedPatterns.miner != null,
  });

  const isLoading = denoiseResults
    ? isFetching ||
      denoisedRows.isFetching ||
      noisyPatterns.isFetching ||
      groupedPatterns.isLoading
    : isFetching;

  const loadingDate =
    data?.window?.direction === 'ASC'
      ? data?.window?.endTime
      : data?.window?.startTime;

  return (
    <>
      {denoiseResults && (
        <Box mb="xxs" px="sm" mt="-24px">
          <Text fw="bold" fz="xs" mb="xxs">
            Removed Noisy Event Patterns
          </Text>
          <Box mah={100} style={{ overflow: 'auto' }}>
            {noisyPatterns.data?.map(p => (
              <Text c="gray.3" fz="xs" key={p.id}>
                {p.pattern}
              </Text>
            ))}
            {noisyPatternIds.length === 0 && (
              <Text c="gray.3" fz="xs">
                No noisy patterns found
              </Text>
            )}
          </Box>
        </Box>
      )}
      <RawLogTable
        isLive={isLive}
        wrapLines={false}
        displayedColumns={columns}
        highlightedLineId={highlightedLineId}
        rows={denoiseResults ? (denoisedRows?.data ?? []) : processedRows}
        renderRowDetails={renderRowDetails}
        isLoading={isLoading}
        fetchNextPage={fetchNextPage}
        // onPropertySearchClick={onPropertySearchClick}
        hasNextPage={hasNextPage}
        onRowDetailsClick={_onRowDetailsClick}
        onScroll={onScroll}
        generateRowId={getRowWhere}
        isError={isError}
        error={error ?? undefined}
        columnTypeMap={columnMap}
        dateRange={config.dateRange}
        loadingDate={loadingDate}
        config={mergedConfigObj}
        onChildModalOpen={onChildModalOpen}
        source={source}
        onExpandedRowsChange={onExpandedRowsChange}
        collapseAllRows={collapseAllRows}
        showExpandButton={showExpandButton}
<<<<<<< HEAD
        getRowWhere={getRowWhere}
=======
        enableSorting={true}
        onSortingChange={_onSortingChange}
        sortOrder={orderByArray}
>>>>>>> c90a93e6
      />
    </>
  );
}
export const DBSqlRowTable = memo(DBSqlRowTableComponent);<|MERGE_RESOLUTION|>--- conflicted
+++ resolved
@@ -46,15 +46,13 @@
   Tooltip as MantineTooltip,
   UnstyledButton,
 } from '@mantine/core';
-<<<<<<< HEAD
-import { IconGripVertical } from '@tabler/icons-react';
-=======
 import {
-  IconChevronDown,
-  IconChevronUp,
-  IconDotsVertical,
+  IconCode,
+  IconDownload,
+  IconRotateClockwise,
+  IconSettings,
+  IconTextWrap,
 } from '@tabler/icons-react';
->>>>>>> c90a93e6
 import { FetchNextPageOptions, useQuery } from '@tanstack/react-query';
 import {
   ColumnDef,
@@ -90,12 +88,9 @@
   usePrevious,
 } from '@/utils';
 
-<<<<<<< HEAD
 import DBRowTableFieldWithPopover from './DBTable/DBRowTableFieldWithPopover';
 import DBRowTableRowButtons from './DBTable/DBRowTableRowButtons';
-=======
 import TableHeader from './DBTable/TableHeader';
->>>>>>> c90a93e6
 import { SQLPreview } from './ChartSQLPreview';
 import { CsvExportButton } from './CsvExportButton';
 import {
@@ -362,13 +357,10 @@
     collapseAllRows?: boolean;
     showExpandButton?: boolean;
     renderRowDetails?: (row: Record<string, any>) => React.ReactNode;
-<<<<<<< HEAD
-    getRowWhere?: (row: Record<string, any>) => string;
-=======
     enableSorting?: boolean;
     sortOrder?: SortingState;
     onSortingChange?: (v: SortingState | null) => void;
->>>>>>> c90a93e6
+    getRowWhere?: (row: Record<string, any>) => string;
   }) => {
     const generateRowMatcher = generateRowId;
 
@@ -757,75 +749,20 @@
                   return (
                     <TableHeader
                       key={header.id}
-<<<<<<< HEAD
-                      colSpan={header.colSpan}
-                      style={{
-                        width:
-                          header.getSize() === UNDEFINED_WIDTH
-                            ? '100%'
-                            : header.getSize(),
-                        // Allow unknown width columns to shrink to 0
-                        minWidth:
-                          header.getSize() === UNDEFINED_WIDTH
-                            ? 0
-                            : header.getSize(),
-                        position: 'relative',
-                      }}
-                    >
-                      {header.isPlaceholder ? null : (
-                        <div>
-                          {flexRender(
-                            header.column.columnDef.header,
-                            header.getContext(),
-                          )}
-                        </div>
-                      )}
-                      {header.column.getCanResize() &&
-                        headerIndex !== headerGroup.headers.length - 1 && (
-                          <div
-                            onMouseDown={header.getResizeHandler()}
-                            onTouchStart={header.getResizeHandler()}
-                            className={`resizer text-gray-600 cursor-col-resize ${
-                              header.column.getIsResizing() ? 'isResizing' : ''
-                            }`}
-                            style={{
-                              position: 'absolute',
-                              right: 4,
-                              top: 2,
-                              bottom: 0,
-                              width: 12,
-                            }}
-                          >
-                            <IconGripVertical size={12} />
-                          </div>
-                        )}
-                      {headerIndex === headerGroup.headers.length - 1 && (
-                        <div
-                          className="d-flex align-items-center"
-                          style={{
-                            position: 'absolute',
-                            right: 8,
-                            top: 0,
-                            bottom: 0,
-                          }}
-                        >
-                          {tableId != null &&
-=======
                       header={header}
                       isLast={isLast}
                       lastItemButtons={
-                        <>
+                        <Group gap={8} mr={8}>
                           {tableId &&
->>>>>>> c90a93e6
                             Object.keys(columnSizeStorage).length > 0 && (
-                              <div
-                                className="fs-8 text-muted-hover disabled"
-                                role="button"
+                              <UnstyledButton
                                 onClick={() => setColumnSizeStorage({})}
                                 title="Reset Column Widths"
                               >
-                                <i className="bi bi-arrow-clockwise" />
-                              </div>
+                                <MantineTooltip label="Reset Column Widths">
+                                  <IconRotateClockwise size={16} />
+                                </MantineTooltip>
+                              </UnstyledButton>
                             )}
                           {config && (
                             <UnstyledButton
@@ -834,21 +771,16 @@
                               tabIndex={0}
                             >
                               <MantineTooltip label="Show generated SQL">
-                                <i className="bi bi-code-square" />
+                                <IconCode size={16} />
                               </MantineTooltip>
                             </UnstyledButton>
                           )}
                           <UnstyledButton
                             onClick={() => setWrapLinesEnabled(prev => !prev)}
-<<<<<<< HEAD
-                            className="ms-2"
                             title="Wrap lines"
-                            tabIndex={0}
-=======
->>>>>>> c90a93e6
                           >
                             <MantineTooltip label="Wrap lines">
-                              <i className="bi bi-text-wrap" />
+                              <IconTextWrap size={16} />
                             </MantineTooltip>
                           </UnstyledButton>
 
@@ -860,19 +792,20 @@
                             <MantineTooltip
                               label={`Download table as CSV (max ${maxRows.toLocaleString()} rows)${isLimited ? ' - data truncated' : ''}`}
                             >
-                              <i className="bi bi-download" />
+                              <IconDownload size={16} />
                             </MantineTooltip>
                           </CsvExportButton>
                           {onSettingsClick != null && (
-                            <div
-                              className="fs-8 text-muted-hover"
-                              role="button"
+                            <UnstyledButton
                               onClick={() => onSettingsClick()}
+                              title="Settings"
                             >
-                              <i className="bi bi-gear-fill" />
-                            </div>
+                              <MantineTooltip label="Settings">
+                                <IconSettings size={16} />
+                              </MantineTooltip>
+                            </UnstyledButton>
                           )}
-                        </>
+                        </Group>
                       }
                     />
                   );
@@ -1488,13 +1421,10 @@
         onExpandedRowsChange={onExpandedRowsChange}
         collapseAllRows={collapseAllRows}
         showExpandButton={showExpandButton}
-<<<<<<< HEAD
-        getRowWhere={getRowWhere}
-=======
         enableSorting={true}
         onSortingChange={_onSortingChange}
         sortOrder={orderByArray}
->>>>>>> c90a93e6
+        getRowWhere={getRowWhere}
       />
     </>
   );
