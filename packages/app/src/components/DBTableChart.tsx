--- conflicted
+++ resolved
@@ -19,23 +19,17 @@
   getRowSearchLink,
   enabled = true,
   queryKeyPrefix,
-<<<<<<< HEAD
   onSortingChange,
   sort: controlledSort,
-=======
   hiddenColumns = [],
->>>>>>> 52d27985
 }: {
   config: ChartConfigWithOptTimestamp;
   getRowSearchLink?: (row: any) => string | null;
   queryKeyPrefix?: string;
   enabled?: boolean;
-<<<<<<< HEAD
   onSortingChange?: (sort: SortingState) => void;
   sort?: SortingState;
-=======
   hiddenColumns?: string[];
->>>>>>> 52d27985
 }) {
   const [sort, setSort] = useState<SortingState>([]);
 
@@ -60,13 +54,8 @@
       _config.limit = { limit: 200 };
     }
 
-<<<<<<< HEAD
-    // Set a default orderBy if groupBy is set but orderBy is not
-    // so that the rows within the limit are deterministic.
-=======
     // Set a default orderBy if groupBy is set but orderBy is not,
     // so that the set of rows within the limit is stable.
->>>>>>> 52d27985
     if (
       _config.groupBy &&
       typeof _config.groupBy === 'string' &&
