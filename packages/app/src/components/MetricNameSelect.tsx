--- conflicted
+++ resolved
@@ -146,7 +146,6 @@
         label: `${metric} (Sum)`,
       })) ?? []),
     ];
-<<<<<<< HEAD
     // if saved metric does not exist in the available options, assume it exists
     // and add it to options
     if (
@@ -161,14 +160,7 @@
       });
     }
     return metricsFromQuery;
-  }, [
-    gaugeMetrics,
-    // histogramMetrics,
-    sumMetrics,
-  ]);
-=======
   }, [gaugeMetrics, histogramMetrics, sumMetrics]);
->>>>>>> 11554073
 
   return (
     <Select
