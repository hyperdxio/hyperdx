import { useMemo } from 'react';
import { MetricsDataType, TSource } from '@hyperdx/common-utils/dist/types';
import { Select } from '@mantine/core';

import { useGetKeyValues } from '@/hooks/useMetadata';

const MAX_METRIC_NAME_OPTIONS = 3000;

const dateRange = [new Date(Date.now() - 1000 * 60 * 60 * 24), new Date()] as [
  Date,
  Date,
];

const chartConfigByMetricType = (
  metricSource: TSource,
  metricType: MetricsDataType,
) => ({
  // metricSource,
  from: {
    databaseName: metricSource.from.databaseName,
    tableName: metricSource.metricTables?.[metricType] ?? '',
  },
  where: '',
  whereLanguage: 'sql' as const,
  select: '',
  timestampValueExpression: metricSource.timestampValueExpression ?? '',
  connection: metricSource.connection,
  // TODO: Set proper date range (optional)
  dateRange,
});

function useMetricNames(metricSource: TSource) {
  const { gaugeConfig, histogramConfig, sumConfig } = useMemo(() => {
    return {
      gaugeConfig: chartConfigByMetricType(metricSource, MetricsDataType.Gauge),
      histogramConfig: chartConfigByMetricType(
        metricSource,
        MetricsDataType.Histogram,
      ),
      sumConfig: chartConfigByMetricType(metricSource, MetricsDataType.Sum),
    };
  }, [metricSource]);

  const { data: gaugeMetrics } = useGetKeyValues({
    chartConfigs: gaugeConfig,
    keys: ['MetricName'],
    limit: MAX_METRIC_NAME_OPTIONS,
    disableRowLimit: true,
  });
<<<<<<< HEAD
  const { data: histogramMetrics } = useGetKeyValues({
    chartConfigs: histogramConfig,
    keys: ['MetricName'],
    limit: MAX_METRIC_NAME_OPTIONS,
    disableRowLimit: true,
  });
=======
  // const { data: histogramMetrics } = useGetKeyValues({
  //   chartConfig: histogramConfig,
  //   keys: ['MetricName'],
  //   limit: MAX_METRIC_NAME_OPTIONS,
  //   disableRowLimit: true,
  // });
>>>>>>> a8f18bae
  const { data: sumMetrics } = useGetKeyValues({
    chartConfigs: sumConfig,
    keys: ['MetricName'],
    limit: MAX_METRIC_NAME_OPTIONS,
    disableRowLimit: true,
  });

  return {
    gaugeMetrics: gaugeMetrics?.[0].value,
    // histogramMetrics: histogramMetrics?.[0].value,
    sumMetrics: sumMetrics?.[0].value,
  };
}

export function MetricNameSelect({
  metricType,
  metricName,
  setMetricType,
  setMetricName,
  isLoading,
  isError,
  metricSource,
}: {
  metricType: MetricsDataType;
  metricName: string | undefined | null;
  setMetricType: (metricType: MetricsDataType) => void;
  setMetricName: (metricName: string) => void;
  isLoading?: boolean;
  isError?: boolean;
  metricSource: TSource;
}) {
  const SEPARATOR = ':::::::';

  const {
    gaugeMetrics,
    // , histogramMetrics
    sumMetrics,
  } = useMetricNames(metricSource);

  const options = useMemo(() => {
    return [
      ...(gaugeMetrics?.map(metric => ({
        value: `${metric}${SEPARATOR}gauge`,
        label: `${metric} (Gauge)`,
      })) ?? []),
      // ...(histogramMetrics?.map(metric => ({
      //   value: `${metric}${SEPARATOR}histogram`,
      //   label: `${metric} (Histogram)`,
      // })) ?? []),
      ...(sumMetrics?.map(metric => ({
        value: `${metric}${SEPARATOR}sum`,
        label: `${metric} (Sum)`,
      })) ?? []),
    ];
  }, [
    gaugeMetrics,
    // histogramMetrics,
    sumMetrics,
  ]);

  return (
    <Select
      disabled={isLoading || isError}
      variant="filled"
      placeholder={
        isLoading
          ? 'Loading...'
          : isError
            ? 'Unable to load metrics'
            : 'Select a metric...'
      }
      data={options}
      limit={100}
      comboboxProps={{
        position: 'bottom-start',
        width: 'auto',
        zIndex: 1111,
      }}
      value={`${metricName}${SEPARATOR}${metricType}`}
      searchable
      clearable
      onChange={value => {
        const [_metricName, _metricType] = value?.split(SEPARATOR) ?? [];
        setMetricName(_metricName ?? '');
        if (_metricType) {
          setMetricType(_metricType.toLowerCase() as MetricsDataType);
        }
      }}
    />
  );
}<|MERGE_RESOLUTION|>--- conflicted
+++ resolved
@@ -47,21 +47,12 @@
     limit: MAX_METRIC_NAME_OPTIONS,
     disableRowLimit: true,
   });
-<<<<<<< HEAD
-  const { data: histogramMetrics } = useGetKeyValues({
-    chartConfigs: histogramConfig,
-    keys: ['MetricName'],
-    limit: MAX_METRIC_NAME_OPTIONS,
-    disableRowLimit: true,
-  });
-=======
   // const { data: histogramMetrics } = useGetKeyValues({
-  //   chartConfig: histogramConfig,
+  //   chartConfigs: histogramConfig,
   //   keys: ['MetricName'],
   //   limit: MAX_METRIC_NAME_OPTIONS,
   //   disableRowLimit: true,
   // });
->>>>>>> a8f18bae
   const { data: sumMetrics } = useGetKeyValues({
     chartConfigs: sumConfig,
     keys: ['MetricName'],
