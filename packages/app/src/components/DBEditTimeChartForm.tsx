--- conflicted
+++ resolved
@@ -193,12 +193,8 @@
         </div>
         {tableSource?.kind === SourceKind.Metric && (
           <MetricNameSelect
-<<<<<<< HEAD
             metricName={metricName}
-=======
             dateRange={dateRange}
-            metricName={watch(`${namePrefix}metricName`)}
->>>>>>> b16c8e14
             metricType={metricType}
             setMetricName={value => {
               setValue(`${namePrefix}metricName`, value);
