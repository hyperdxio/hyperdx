--- conflicted
+++ resolved
@@ -674,18 +674,15 @@
             <Text c="gray.4" pe="md" size="sm">
               Data Source
             </Text>
-<<<<<<< HEAD
             <SourceSelectControlled
               size="xs"
               control={control}
               name="source"
               data-testid="source-selector"
-=======
-            <SourceSelectControlled size="xs" control={control} name="source" />
+            />
             <SourceSchemaPreview
               source={tableSource}
               iconStyles={{ color: 'dark.2' }}
->>>>>>> 0183483a
             />
           </Flex>
 
