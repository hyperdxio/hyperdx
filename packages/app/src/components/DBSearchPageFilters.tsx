--- conflicted
+++ resolved
@@ -310,11 +310,8 @@
   'data-testid'?: string;
   chartConfig: ChartConfigWithDateRange;
   isLive?: boolean;
-<<<<<<< HEAD
   onRangeChange?: (range: { min: number; max: number }) => void;
-=======
   distributionKey?: string; // Optional key to use for distribution queries, defaults to name
->>>>>>> 586bcce7
 };
 
 const MAX_FILTER_GROUP_ITEMS = 10;
@@ -339,11 +336,8 @@
   'data-testid': dataTestId,
   chartConfig,
   isLive,
-<<<<<<< HEAD
+  distributionKey,
   onRangeChange,
-=======
-  distributionKey,
->>>>>>> 586bcce7
 }: FilterGroupProps) => {
   const [search, setSearch] = useState('');
   // "Show More" button when there's lots of options
@@ -412,7 +406,7 @@
   const totalFiltersSize =
     selectedValues.included.size +
     selectedValues.excluded.size +
-    (selectedValues.range != null ? 1 : 0);
+    (hasRange ? 1 : 0);
 
   const augmentedOptions = useMemo(() => {
     const selectedSet = new Set([
@@ -545,78 +539,41 @@
                 fz="xxs"
                 color="gray"
               >
-<<<<<<< HEAD
-                {hasRange ? (
-                  <Text size="xs" fw={500} flex="1" c="dimmed">
-                    {name}
-                  </Text>
-                ) : (
-                  <TextInput
-                    size="xs"
-                    flex="1"
-                    placeholder={name}
-                    value={search}
-                    data-testid={`filter-search-${name}`}
-                    onChange={(event: React.ChangeEvent<HTMLInputElement>) =>
-                      setSearch(event.currentTarget.value)
-                    }
-                    onClick={e => {
-                      // Prevent accordion from opening when clicking on the input, unless it's closed.
-                      if (isExpanded) {
-                        e.stopPropagation();
-                      }
-                    }}
-                    styles={{ input: { transition: 'padding 0.2s' } }}
-                    rightSectionWidth={20}
-                    rightSection={<IconSearch size={12} stroke={2} />}
-                    classNames={{
-                      input: 'ps-0.5',
-                    }}
-                  />
-                )}
-=======
                 <Text size="xs" fw="500">
                   {name}
                 </Text>
->>>>>>> 586bcce7
               </Tooltip>
             </Accordion.Control>
             <Group gap="xxxs" wrap="nowrap">
-              {!hasRange && (
-                <>
-                  <ActionIcon
-                    size="xs"
-                    variant="subtle"
-                    color="gray"
-                    onClick={toggleShowDistributions}
-                    title={
-                      showDistributions
-                        ? 'Hide distribution'
-                        : 'Show distribution'
-                    }
-                    data-testid={`toggle-distribution-button-${name}`}
-                    aria-checked={showDistributions}
-                    role="checkbox"
-                  >
-                    <i
-                      className={`bi ${isFetchingDistribution ? 'spinner-border spinner-border-sm' : showDistributions ? 'bi-bar-chart-line-fill' : 'bi-bar-chart-line'}`}
-                    />
-                  </ActionIcon>
-                  {onFieldPinClick && (
-                    <ActionIcon
-                      size="xs"
-                      variant="subtle"
-                      color="gray"
-                      onClick={onFieldPinClick}
-                      title={isFieldPinned ? 'Unpin field' : 'Pin field'}
-                      me={'4px'}
-                    >
-                      <i
-                        className={`bi bi-pin-angle${isFieldPinned ? '-fill' : ''}`}
-                      />
-                    </ActionIcon>
-                  )}
-                </>
+              <ActionIcon
+                size="xs"
+                variant="subtle"
+                color="gray"
+                onClick={toggleShowDistributions}
+                title={
+                  showDistributions ? 'Hide distribution' : 'Show distribution'
+                }
+                data-testid={`toggle-distribution-button-${name}`}
+                aria-checked={showDistributions}
+                role="checkbox"
+              >
+                <i
+                  className={`bi ${isFetchingDistribution ? 'spinner-border spinner-border-sm' : showDistributions ? 'bi-bar-chart-line-fill' : 'bi-bar-chart-line'}`}
+                />
+              </ActionIcon>
+              {onFieldPinClick && (
+                <ActionIcon
+                  size="xs"
+                  variant="subtle"
+                  color="gray"
+                  onClick={onFieldPinClick}
+                  title={isFieldPinned ? 'Unpin field' : 'Pin field'}
+                  me={'4px'}
+                >
+                  <i
+                    className={`bi bi-pin-angle${isFieldPinned ? '-fill' : ''}`}
+                  />
+                </ActionIcon>
               )}
               {totalFiltersSize > 0 && (
                 <TextButton
@@ -635,158 +592,128 @@
               content: 'p-0 pt-2',
             }}
           >
-            <Stack gap={0}>
-<<<<<<< HEAD
-              {hasRange && selectedValues.range ? (
-                <FilterRangeDisplay
-                  name={name}
-                  range={selectedValues.range}
-                  onClearClick={onClearClick}
-                  onRangeChange={onRangeChange}
-=======
-              {/* Show search bar if expanded and there are more than 5 values */}
-              {isExpanded && augmentedOptions.length > 5 && (
-                <div className="px-2 pb-2">
-                  <TextInput
-                    size="xs"
-                    placeholder="Search values..."
-                    value={search}
-                    data-testid={`filter-search-${name}`}
-                    onChange={(event: React.ChangeEvent<HTMLInputElement>) =>
-                      setSearch(event.currentTarget.value)
+            {hasRange && selectedValues.range ? (
+              <FilterRangeDisplay
+                name={name}
+                range={selectedValues.range}
+                onClearClick={onClearClick}
+                onRangeChange={onRangeChange}
+              />
+            ) : (
+              <Stack gap={0}>
+                {/* Show search bar if expanded and there are more than 5 values */}
+                {isExpanded && augmentedOptions.length > 5 && (
+                  <div className="px-2 pb-2">
+                    <TextInput
+                      size="xs"
+                      placeholder="Search values..."
+                      value={search}
+                      data-testid={`filter-search-${name}`}
+                      onChange={(event: React.ChangeEvent<HTMLInputElement>) =>
+                        setSearch(event.currentTarget.value)
+                      }
+                      rightSectionWidth={20}
+                      rightSection={<IconSearch size={12} stroke={2} />}
+                      classNames={{
+                        input: 'ps-0.5',
+                      }}
+                    />
+                  </div>
+                )}
+                {displayedOptions.map(option => (
+                  <FilterCheckbox
+                    key={option.value}
+                    label={option.label}
+                    pinned={isPinned(option.value)}
+                    className={
+                      recentlyMoved.has(option.value)
+                        ? classes.recentlyMoved
+                        : ''
                     }
-                    rightSectionWidth={20}
-                    rightSection={<IconSearch size={12} stroke={2} />}
-                    classNames={{
-                      input: 'ps-0.5',
-                    }}
+                    value={
+                      selectedValues.included.has(option.value)
+                        ? 'included'
+                        : selectedValues.excluded.has(option.value)
+                          ? 'excluded'
+                          : false
+                    }
+                    onChange={() => handleChange(option.value)}
+                    onClickOnly={() => onOnlyClick(option.value)}
+                    onClickExclude={() => onExcludeClick(option.value)}
+                    onClickPin={() => onPinClick(option.value)}
+                    isPercentageLoading={isFetchingDistribution}
+                    percentage={
+                      showDistributions && distributionData
+                        ? (distributionData.get(option.value) ?? 0)
+                        : undefined
+                    }
                   />
-                </div>
-              )}
-              {displayedOptions.map(option => (
-                <FilterCheckbox
-                  key={option.value}
-                  label={option.label}
-                  pinned={isPinned(option.value)}
-                  className={
-                    recentlyMoved.has(option.value) ? classes.recentlyMoved : ''
-                  }
-                  value={
-                    selectedValues.included.has(option.value)
-                      ? 'included'
-                      : selectedValues.excluded.has(option.value)
-                        ? 'excluded'
-                        : false
-                  }
-                  onChange={() => handleChange(option.value)}
-                  onClickOnly={() => onOnlyClick(option.value)}
-                  onClickExclude={() => onExcludeClick(option.value)}
-                  onClickPin={() => onPinClick(option.value)}
-                  isPercentageLoading={isFetchingDistribution}
-                  percentage={
-                    showDistributions && distributionData
-                      ? (distributionData.get(option.value) ?? 0)
-                      : undefined
-                  }
->>>>>>> 586bcce7
-                />
-              ) : (
-                <>
-                  {displayedOptions.map(option => (
-                    <FilterCheckbox
-                      key={option.value}
-                      label={option.label}
-                      pinned={isPinned(option.value)}
-                      className={
-                        recentlyMoved.has(option.value)
-                          ? classes.recentlyMoved
-                          : ''
+                ))}
+                {optionsLoading ? (
+                  <Group m={6} gap="xs">
+                    <Loader size={12} color="gray" />
+                    <Text c="dimmed" size="xs">
+                      Loading...
+                    </Text>
+                  </Group>
+                ) : displayedOptions.length === 0 ? (
+                  <Group m={6} gap="xs">
+                    <Text c="dimmed" size="xs">
+                      No options found
+                    </Text>
+                  </Group>
+                ) : null}
+                {showShowMoreButton && (
+                  <div className="d-flex m-1">
+                    <TextButton
+                      label={
+                        shouldShowMore ? (
+                          <>
+                            <span className="bi-chevron-up" /> Less
+                          </>
+                        ) : (
+                          <>
+                            <span className="bi-chevron-right" /> Show more
+                          </>
+                        )
                       }
-                      value={
-                        selectedValues.included.has(option.value)
-                          ? 'included'
-                          : selectedValues.excluded.has(option.value)
-                            ? 'excluded'
-                            : false
-                      }
-                      onChange={() => handleChange(option.value)}
-                      onClickOnly={() => onOnlyClick(option.value)}
-                      onClickExclude={() => onExcludeClick(option.value)}
-                      onClickPin={() => onPinClick(option.value)}
-                      isPercentageLoading={isFetchingDistribution}
-                      percentage={
-                        showDistributions && distributionData
-                          ? (distributionData.get(option.value) ?? 0)
-                          : undefined
-                      }
+                      onClick={() => {
+                        // When show more is clicked, immediately show all and also fetch more from server.
+                        setShowMore(!shouldShowMore);
+                        if (!shouldShowMore) {
+                          onLoadMore?.(name);
+                        }
+                      }}
                     />
-                  ))}
-                  {optionsLoading ? (
-                    <Group m={6} gap="xs">
-                      <Loader size={12} color="gray" />
-                      <Text c="dimmed" size="xs">
-                        Loading...
-                      </Text>
-                    </Group>
-                  ) : displayedOptions.length === 0 ? (
-                    <Group m={6} gap="xs">
-                      <Text c="dimmed" size="xs">
-                        No options found
-                      </Text>
-                    </Group>
-                  ) : null}
-                  {showShowMoreButton && (
+                  </div>
+                )}
+                {onLoadMore &&
+                  !showShowMoreButton &&
+                  !shouldShowMore &&
+                  !hasLoadedMore && (
                     <div className="d-flex m-1">
-                      <TextButton
-                        label={
-                          shouldShowMore ? (
+                      {loadMoreLoading ? (
+                        <Group m={6} gap="xs">
+                          <Loader size={12} color="gray" />
+                          <Text c="dimmed" size="xs">
+                            Loading more...
+                          </Text>
+                        </Group>
+                      ) : (
+                        <TextButton
+                          display={hasLoadedMore ? 'none' : undefined}
+                          label={
                             <>
-                              <span className="bi-chevron-up" /> Less
+                              <span className="bi-chevron-right" /> Load more
                             </>
-                          ) : (
-                            <>
-                              <span className="bi-chevron-right" /> Show more
-                            </>
-                          )
-                        }
-                        onClick={() => {
-                          // When show more is clicked, immediately show all and also fetch more from server.
-                          setShowMore(!shouldShowMore);
-                          if (!shouldShowMore) {
-                            onLoadMore?.(name);
                           }
-                        }}
-                      />
+                          onClick={() => onLoadMore(name)}
+                        />
+                      )}
                     </div>
                   )}
-                  {onLoadMore &&
-                    !showShowMoreButton &&
-                    !shouldShowMore &&
-                    !hasLoadedMore && (
-                      <div className="d-flex m-1">
-                        {loadMoreLoading ? (
-                          <Group m={6} gap="xs">
-                            <Loader size={12} color="gray" />
-                            <Text c="dimmed" size="xs">
-                              Loading more...
-                            </Text>
-                          </Group>
-                        ) : (
-                          <TextButton
-                            display={hasLoadedMore ? 'none' : undefined}
-                            label={
-                              <>
-                                <span className="bi-chevron-right" /> Load more
-                              </>
-                            }
-                            onClick={() => onLoadMore(name)}
-                          />
-                        )}
-                      </div>
-                    )}
-                </>
-              )}
-            </Stack>
+              </Stack>
+            )}
           </Accordion.Panel>
         </Stack>
       </Accordion.Item>
@@ -799,7 +726,6 @@
   clearAllFilters,
   clearFilter,
   setFilterValue: _setFilterValue,
-  setFilterRange,
   isLive,
   chartConfig,
   analysisMode,
@@ -808,6 +734,7 @@
   showDelta,
   denoiseResults,
   setDenoiseResults,
+  setFilterRange,
 }: {
   analysisMode: 'results' | 'delta' | 'pattern';
   setAnalysisMode: (mode: 'results' | 'delta' | 'pattern') => void;
@@ -817,6 +744,7 @@
   showDelta: boolean;
   denoiseResults: boolean;
   setDenoiseResults: (denoiseResults: boolean) => void;
+  setFilterRange: (key: string, range: { min: number; max: number }) => void;
 } & FilterStateHook) => {
   const setFilterValue = useCallback(
     (
@@ -994,17 +922,9 @@
       // don't include empty facets, unless they are already selected or pinned
       const filter = filterState[facet.key];
       const hasSelectedValues =
-<<<<<<< HEAD
-        filter &&
-        (filter.included.size > 0 ||
-          filter.excluded.size > 0 ||
-          filter.range != null);
-      if (facet.value?.length > 0 || hasSelectedValues) {
-=======
         filter && (filter.included.size > 0 || filter.excluded.size > 0);
       const isPinned = isFieldPinned(facet.key);
       if (facet.value?.length > 0 || hasSelectedValues || isPinned) {
->>>>>>> 586bcce7
         const extraValues = extraFacets[facet.key];
         if (extraValues && extraValues.length > 0) {
           const allValues = facet.value.slice();
@@ -1224,54 +1144,6 @@
             )
           )}
           {/* Show facets even when loading to ensure pinned filters are visible while loading */}
-<<<<<<< HEAD
-          {shownFacets.map(facet => (
-            <FilterGroup
-              key={facet.key}
-              data-testid={`filter-group-${facet.key}`}
-              name={cleanedFacetName(facet.key)}
-              options={facet.value.map(value => ({
-                value,
-                label: value,
-              }))}
-              optionsLoading={isFacetsLoading}
-              selectedValues={
-                filterState[facet.key]
-                  ? filterState[facet.key]
-                  : { included: new Set(), excluded: new Set() }
-              }
-              onChange={value => {
-                setFilterValue(facet.key, value);
-              }}
-              onClearClick={() => clearFilter(facet.key)}
-              onOnlyClick={value => {
-                setFilterValue(facet.key, value, 'only');
-              }}
-              onExcludeClick={value => {
-                setFilterValue(facet.key, value, 'exclude');
-              }}
-              onPinClick={value => toggleFilterPin(facet.key, value)}
-              isPinned={value => isFilterPinned(facet.key, value)}
-              onFieldPinClick={() => toggleFieldPin(facet.key)}
-              isFieldPinned={isFieldPinned(facet.key)}
-              onLoadMore={loadMoreFilterValuesForKey}
-              loadMoreLoading={loadMoreLoadingKeys.has(facet.key)}
-              hasLoadedMore={Boolean(extraFacets[facet.key])}
-              isDefaultExpanded={
-                // open by default if PK, or has selected values
-                isFieldPrimary(tableMetadata, facet.key) ||
-                isFieldPinned(facet.key) ||
-                (filterState[facet.key] &&
-                  (filterState[facet.key].included.size > 0 ||
-                    filterState[facet.key].excluded.size > 0 ||
-                    filterState[facet.key].range != null))
-              }
-              chartConfig={chartConfig}
-              isLive={isLive}
-              onRangeChange={range => setFilterRange(facet.key, range)}
-            />
-          ))}
-=======
           {(() => {
             const { grouped, nonGrouped } = groupFacetsByBaseName(shownFacets);
 
@@ -1379,16 +1251,17 @@
                       isFieldPinned(facet.key) ||
                       (filterState[facet.key] &&
                         (filterState[facet.key].included.size > 0 ||
-                          filterState[facet.key].excluded.size > 0))
+                          filterState[facet.key].excluded.size > 0 ||
+                          filterState[facet.key].range != null))
                     }
                     chartConfig={chartConfig}
                     isLive={isLive}
+                    onRangeChange={range => setFilterRange(facet.key, range)}
                   />
                 ))}
               </>
             );
           })()}
->>>>>>> 586bcce7
 
           <Button
             color="gray"
