import {
  memo,
  useCallback,
  useEffect,
  useId,
  useMemo,
  useRef,
  useState,
} from 'react';
import cx from 'classnames';
import {
  TableMetadata,
  tcFromSource,
} from '@hyperdx/common-utils/dist/metadata';
import { ChartConfigWithDateRange } from '@hyperdx/common-utils/dist/types';
import {
  Accordion,
  ActionIcon,
  Box,
  Button,
  Center,
  Checkbox,
  Flex,
  Group,
  Loader,
  MantineStyleProps,
  ScrollArea,
  Stack,
  Tabs,
  Text,
  TextInput,
  Tooltip,
  UnstyledButton,
} from '@mantine/core';
import { notifications } from '@mantine/notifications';
import { IconSearch } from '@tabler/icons-react';

import { useExplainQuery } from '@/hooks/useExplainQuery';
import {
  useAllFields,
  useGetKeyValues,
  useJsonColumns,
  useTableMetadata,
} from '@/hooks/useMetadata';
import useResizable from '@/hooks/useResizable';
import { getMetadata } from '@/metadata';
import { FilterStateHook, usePinnedFilters } from '@/searchFilters';
import { useSource } from '@/source';
import { mergePath } from '@/utils';

import resizeStyles from '../../styles/ResizablePanel.module.scss';
import classes from '../../styles/SearchPage.module.scss';

// This function will clean json string attributes specifically. It will turn a string like
// 'toString(ResourceAttributes.`hdx`.`sdk`.`version`)' into 'ResourceAttributes.hdx.sdk.verion'.
export function cleanedFacetName(key: string): string {
  if (key.startsWith('toString')) {
    return key
      .slice('toString('.length, key.length - 1)
      .split('.')
      .map(str =>
        str.startsWith('`') && str.endsWith('`') ? str.slice(1, -1) : str,
      )
      .join('.');
  }
  return key;
}

type FilterCheckboxProps = {
  label: string;
  value?: 'included' | 'excluded' | false;
  pinned: boolean;
  onChange?: (checked: boolean) => void;
  onClickOnly?: VoidFunction;
  onClickExclude?: VoidFunction;
  onClickPin: VoidFunction;
  className?: string;
};

export const TextButton = ({
  onClick,
  label,
  ms,
  display,
  'data-testid': dataTestId,
}: {
  onClick?: VoidFunction;
  label: React.ReactNode;
  ms?: MantineStyleProps['ms'];
  display?: MantineStyleProps['display'];
  'data-testid'?: string;
}) => {
  return (
    <UnstyledButton
      display={display}
      onClick={onClick}
      className={classes.textButton}
      data-testid={dataTestId}
    >
      <Text size="xxs" c="gray.6" lh={1} ms={ms}>
        {label}
      </Text>
    </UnstyledButton>
  );
};

const emptyFn = () => {};
export const FilterCheckbox = ({
  value,
  label,
  pinned,
  onChange,
  onClickOnly,
  onClickExclude,
  onClickPin,
  className,
}: FilterCheckboxProps) => {
  return (
<<<<<<< HEAD
    <div className={cx(classes.filterCheckbox, className)}>
=======
    <div
      className={classes.filterCheckbox}
      data-testid={`filter-checkbox-${label}`}
    >
>>>>>>> a9715350
      <Group
        gap={8}
        onClick={() => onChange?.(!value)}
        style={{ minWidth: 0 }}
        wrap="nowrap"
        align="flex-start"
      >
        <Checkbox
          checked={!!value}
          size={13 as any}
          onChange={
            // taken care by the onClick in the group, triggering here will double fire
            emptyFn
          }
          indeterminate={value === 'excluded'}
          data-testid={`filter-checkbox-input-${label}`}
        />
        <Tooltip
          openDelay={label.length > 22 ? 0 : 1500}
          label={label}
          position="right"
          withArrow
          fz="xxs"
          color="gray"
        >
          <Text
            size="xs"
            c={value === 'excluded' ? 'red.4' : 'gray.3'}
            truncate="end"
            w="100%"
            title={label}
          >
            {label}
          </Text>
        </Tooltip>
      </Group>
      <div className={classes.filterActions}>
        {onClickOnly && (
          <TextButton
            onClick={onClickOnly}
            label="Only"
            data-testid={`filter-only-${label}`}
          />
        )}
        {onClickExclude && (
          <TextButton
            onClick={onClickExclude}
            label="Exclude"
            data-testid={`filter-exclude-${label}`}
          />
        )}
        <TextButton
          onClick={onClickPin}
          label={<i className={`bi bi-pin-angle${pinned ? '-fill' : ''}`}></i>}
          data-testid={`filter-pin-${label}`}
        />
      </div>
      {pinned && (
        <Text size="xxs" c="gray.6">
          <i className="bi bi-pin-angle-fill"></i>
        </Text>
      )}
    </div>
  );
};

export type FilterGroupProps = {
  name: string;
  options: { value: string; label: string }[];
  optionsLoading?: boolean;
  selectedValues?: {
    included: Set<string>;
    excluded: Set<string>;
  };
  onChange: (value: string) => void;
  onClearClick: VoidFunction;
  onOnlyClick: (value: string) => void;
  onExcludeClick: (value: string) => void;
  onPinClick: (value: string) => void;
  isPinned: (value: string) => boolean;
  onFieldPinClick?: VoidFunction;
  isFieldPinned?: boolean;
  onLoadMore: (key: string) => void;
  loadMoreLoading: boolean;
  hasLoadedMore: boolean;
  isDefaultExpanded?: boolean;
  'data-testid'?: string;
};

const MAX_FILTER_GROUP_ITEMS = 10;

export const FilterGroup = ({
  name,
  options,
  optionsLoading,
  selectedValues = { included: new Set(), excluded: new Set() },
  onChange,
  onClearClick,
  onOnlyClick,
  onExcludeClick,
  isPinned,
  onPinClick,
  onFieldPinClick,
  isFieldPinned,
  onLoadMore,
  loadMoreLoading,
  hasLoadedMore,
  isDefaultExpanded,
  'data-testid': dataTestId,
}: FilterGroupProps) => {
  const [search, setSearch] = useState('');
  // "Show More" button when there's lots of options
  const [shouldShowMore, setShowMore] = useState(false);
  // Accordion expanded state
  const [isExpanded, setExpanded] = useState(isDefaultExpanded ?? false);
  // Track recently moved items for highlight animation
  const [recentlyMoved, setRecentlyMoved] = useState<Set<string>>(new Set());

  useEffect(() => {
    if (isDefaultExpanded) {
      setExpanded(true);
    }
  }, [isDefaultExpanded]);

  const totalFiltersSize =
    selectedValues.included.size + selectedValues.excluded.size;

  const augmentedOptions = useMemo(() => {
    const selectedSet = new Set([
      ...selectedValues.included,
      ...selectedValues.excluded,
    ]);
    return [
      ...Array.from(selectedSet)
        .filter(value => !options.find(option => option.value === value))
        .map(value => ({ value, label: value })),
      ...options,
    ];
  }, [options, selectedValues]);

  const displayedOptions = useMemo(() => {
    if (search) {
      return augmentedOptions.filter(option => {
        return (
          option.value &&
          option.value.toLowerCase().includes(search.toLowerCase())
        );
      });
    }

    // General Sorting of List
    augmentedOptions.sort((a, b) => {
      const aPinned = isPinned(a.value);
      const aIncluded = selectedValues.included.has(a.value);
      const aExcluded = selectedValues.excluded.has(a.value);
      const bPinned = isPinned(b.value);
      const bIncluded = selectedValues.included.has(b.value);
      const bExcluded = selectedValues.excluded.has(b.value);

      // First sort by pinned status
      if (aPinned && !bPinned) return -1;
      if (!aPinned && bPinned) return 1;

      // Then sort by included status
      if (aIncluded && !bIncluded) return -1;
      if (!aIncluded && bIncluded) return 1;

      // Then sort by excluded status
      if (aExcluded && !bExcluded) return -1;
      if (!aExcluded && bExcluded) return 1;

      // Finally sort alphabetically/numerically
      return a.value.localeCompare(b.value, undefined, { numeric: true });
    });

    // If expanded or small list, return everything
    if (shouldShowMore || augmentedOptions.length <= MAX_FILTER_GROUP_ITEMS) {
      return augmentedOptions;
    }
    // Return the subset of items
    const pageSize = Math.max(MAX_FILTER_GROUP_ITEMS, totalFiltersSize);
    return augmentedOptions.slice(0, pageSize);
  }, [
    search,
    shouldShowMore,
    isPinned,
    augmentedOptions,
    selectedValues,
    totalFiltersSize,
  ]);

  // Simple highlight animation when checkbox is checked
  const handleChange = useCallback(
    (value: string) => {
      const wasIncluded = selectedValues.included.has(value);

      // If checking (not unchecking), trigger highlight animation
      if (!wasIncluded) {
        setRecentlyMoved(prev => new Set(prev).add(value));
        setTimeout(() => {
          setRecentlyMoved(prev => {
            const newSet = new Set(prev);
            newSet.delete(value);
            return newSet;
          });
        }, 600);
      }

      onChange(value);
    },
    [onChange, selectedValues],
  );
  const showShowMoreButton =
    !search &&
    augmentedOptions.length > MAX_FILTER_GROUP_ITEMS &&
    totalFiltersSize < augmentedOptions.length;

  return (
    <Accordion
      variant="unstyled"
      chevronPosition="left"
      classNames={{ chevron: classes.chevron }}
      value={isExpanded ? name : null}
      onChange={v => {
        setExpanded(v === name);
      }}
    >
      <Accordion.Item value={name} data-testid={dataTestId}>
        <Stack gap={0}>
          <Center>
            <Accordion.Control
              component={UnstyledButton}
              flex="1"
              p="0"
              data-testid="filter-group-control"
              classNames={{
                chevron: 'm-0',
                label: 'p-0',
              }}
              className={displayedOptions.length ? '' : 'opacity-50'}
            >
              <Tooltip
                openDelay={name.length > 26 ? 0 : 1500}
                label={name}
                position="top"
                withArrow
                fz="xxs"
                color="gray"
              >
                <TextInput
                  size="xs"
                  flex="1"
                  placeholder={name}
                  value={search}
                  data-testid={`filter-search-${name}`}
                  onChange={(event: React.ChangeEvent<HTMLInputElement>) =>
                    setSearch(event.currentTarget.value)
                  }
                  onClick={e => {
                    // Prevent accordion from opening when clicking on the input, unless it's closed.
                    if (isExpanded) {
                      e.stopPropagation();
                    }
                  }}
                  styles={{ input: { transition: 'padding 0.2s' } }}
                  rightSectionWidth={isExpanded ? 20 : 2}
                  rightSection={
                    <IconSearch
                      size={15}
                      stroke={2}
                      className={`${isExpanded ? 'opacity-100' : 'opacity-0'}`}
                      style={{ transition: 'opacity 0.4s 0.2s' }}
                    />
                  }
                  classNames={{
                    input: 'ps-0.5',
                  }}
                />
              </Tooltip>
            </Accordion.Control>
            <Group gap="xxxs" wrap="nowrap">
              {onFieldPinClick && (
                <ActionIcon
                  size="xs"
                  variant="subtle"
                  color="gray"
                  onClick={onFieldPinClick}
                  title={isFieldPinned ? 'Unpin field' : 'Pin field'}
                >
                  <i
                    className={`bi bi-pin-angle${isFieldPinned ? '-fill' : ''}`}
                  />
                </ActionIcon>
              )}
              {totalFiltersSize > 0 && (
                <TextButton
                  label="Clear"
                  onClick={() => {
                    onClearClick();
                    setSearch('');
                  }}
                />
              )}
            </Group>
          </Center>
          <Accordion.Panel
            data-testid="filter-group-panel"
            classNames={{
              content: 'p-0 pt-2',
            }}
          >
            <Stack gap={0}>
              {displayedOptions.map(option => (
                <FilterCheckbox
                  key={option.value}
                  label={option.label}
                  pinned={isPinned(option.value)}
                  className={
                    recentlyMoved.has(option.value) ? classes.recentlyMoved : ''
                  }
                  value={
                    selectedValues.included.has(option.value)
                      ? 'included'
                      : selectedValues.excluded.has(option.value)
                        ? 'excluded'
                        : false
                  }
                  onChange={() => handleChange(option.value)}
                  onClickOnly={() => onOnlyClick(option.value)}
                  onClickExclude={() => onExcludeClick(option.value)}
                  onClickPin={() => onPinClick(option.value)}
                />
              ))}
              {optionsLoading ? (
                <Group m={6} gap="xs">
                  <Loader size={12} color="gray.6" />
                  <Text c="dimmed" size="xs">
                    Loading...
                  </Text>
                </Group>
              ) : displayedOptions.length === 0 ? (
                <Group m={6} gap="xs">
                  <Text c="dimmed" size="xs">
                    No options found
                  </Text>
                </Group>
              ) : null}
              {showShowMoreButton && (
                <div className="d-flex m-1">
                  <TextButton
                    label={
                      shouldShowMore ? (
                        <>
                          <span className="bi-chevron-up" /> Less
                        </>
                      ) : (
                        <>
                          <span className="bi-chevron-right" /> Show more
                        </>
                      )
                    }
                    onClick={() => {
                      // When show more is clicked, immediately show all and also fetch more from server.
                      setShowMore(!shouldShowMore);
                      if (!shouldShowMore) {
                        onLoadMore?.(name);
                      }
                    }}
                  />
                </div>
              )}
              {onLoadMore &&
                !showShowMoreButton &&
                !shouldShowMore &&
                !hasLoadedMore && (
                  <div className="d-flex m-1">
                    {loadMoreLoading ? (
                      <Group m={6} gap="xs">
                        <Loader size={12} color="gray.6" />
                        <Text c="dimmed" size="xs">
                          Loading more...
                        </Text>
                      </Group>
                    ) : (
                      <TextButton
                        display={hasLoadedMore ? 'none' : undefined}
                        label={
                          <>
                            <span className="bi-chevron-right" /> Load more
                          </>
                        }
                        onClick={() => onLoadMore(name)}
                      />
                    )}
                  </div>
                )}
            </Stack>
          </Accordion.Panel>
        </Stack>
      </Accordion.Item>
    </Accordion>
  );
};

const DBSearchPageFiltersComponent = ({
  filters: filterState,
  clearAllFilters,
  clearFilter,
  setFilterValue: _setFilterValue,
  isLive,
  chartConfig,
  analysisMode,
  setAnalysisMode,
  sourceId,
  showDelta,
  denoiseResults,
  setDenoiseResults,
}: {
  analysisMode: 'results' | 'delta' | 'pattern';
  setAnalysisMode: (mode: 'results' | 'delta' | 'pattern') => void;
  isLive: boolean;
  chartConfig: ChartConfigWithDateRange;
  sourceId?: string;
  showDelta: boolean;
  denoiseResults: boolean;
  setDenoiseResults: (denoiseResults: boolean) => void;
} & FilterStateHook) => {
  const setFilterValue: typeof _setFilterValue = (
    property: string,
    value: string,
    action?: 'only' | 'exclude' | 'include' | undefined,
  ) => {
    return _setFilterValue(property, value, action);
  };
  const {
    toggleFilterPin,
    toggleFieldPin,
    isFilterPinned,
    isFieldPinned,
    getPinnedFields,
  } = usePinnedFilters(sourceId ?? null);
  const { width, startResize } = useResizable(16, 'left');

  const { data: countData } = useExplainQuery(chartConfig);
  const numRows: number = countData?.[0]?.rows ?? 0;

  const { data: jsonColumns } = useJsonColumns({
    databaseName: chartConfig.from.databaseName,
    tableName: chartConfig.from.tableName,
    connectionId: chartConfig.connection,
  });
  const { data, isLoading, error } = useAllFields({
    databaseName: chartConfig.from.databaseName,
    tableName: chartConfig.from.tableName,
    connectionId: chartConfig.connection,
  });

  const { data: source } = useSource({ id: sourceId });
  const { data: tableMetadata } = useTableMetadata(tcFromSource(source));

  useEffect(() => {
    if (error) {
      notifications.show({
        color: 'red',
        title: error?.name,
        message: error?.message,
        autoClose: 5000,
      });
    }
  }, [error]);

  const [showMoreFields, setShowMoreFields] = useState(false);

  const keysToFetch = useMemo(() => {
    if (!data) {
      return [];
    }

    const strings = data
      .sort((a, b) => {
        // First show low cardinality fields
        const isLowCardinality = (type: string) =>
          type.includes('LowCardinality');
        return isLowCardinality(a.type) && !isLowCardinality(b.type) ? -1 : 1;
      })
      .filter(
        field => field.jsType && ['string'].includes(field.jsType),
        // todo: add number type with sliders :D
      )
      .map(({ path, type }) => {
        return { type, path: mergePath(path, jsonColumns ?? []) };
      })
      .filter(
        field =>
          showMoreFields ||
          field.type.includes('LowCardinality') || // query only low cardinality fields by default
          Object.keys(filterState).includes(field.path) || // keep selected fields
          isFieldPinned(field.path), // keep pinned fields
      )
      .map(({ path }) => path)
      .filter(
        path =>
          !['body', 'timestamp', '_hdx_body'].includes(path.toLowerCase()),
      );
    return strings;
  }, [data, jsonColumns, filterState, showMoreFields]);

  // Special case for live tail
  const [dateRange, setDateRange] = useState<[Date, Date]>(
    chartConfig.dateRange,
  );

  useEffect(() => {
    if (!isLive) {
      setDateRange(chartConfig.dateRange);
      setExtraFacets({});
    }
  }, [chartConfig.dateRange, isLive]);

  const showRefreshButton = isLive && dateRange !== chartConfig.dateRange;

  const keyLimit = 20;
  const {
    data: facets,
    isLoading: isFacetsLoading,
    isFetching: isFacetsFetching,
  } = useGetKeyValues({
    chartConfigs: { ...chartConfig, dateRange },
    limit: keyLimit,
    keys: keysToFetch,
  });

  const [extraFacets, setExtraFacets] = useState<Record<string, string[]>>({});
  const [loadMoreLoadingKeys, setLoadMoreLoadingKeys] = useState<Set<string>>(
    new Set(),
  );
  const loadMoreFilterValuesForKey = useCallback(
    async (key: string) => {
      setLoadMoreLoadingKeys(prev => new Set(prev).add(key));
      try {
        const metadata = getMetadata();
        const newKeyVals = await metadata.getKeyValues({
          chartConfig: {
            ...chartConfig,
            dateRange,
          },
          keys: [key],
          limit: 200,
          disableRowLimit: true,
        });
        const newValues = newKeyVals[0].value;
        if (newValues.length > 0) {
          setExtraFacets(prev => ({
            ...prev,
            [key]: [...(prev[key] || []), ...newValues],
          }));
        }
      } catch (error) {
        console.error('failed to fetch more keys', error);
      } finally {
        setLoadMoreLoadingKeys(prev => {
          const newSet = new Set(prev);
          newSet.delete(key);
          return newSet;
        });
      }
    },
    [chartConfig, setExtraFacets, dateRange],
  );

  const shownFacets = useMemo(() => {
    const _facets: { key: string; value: string[] }[] = [];
    for (const _facet of facets ?? []) {
      const facet = structuredClone(_facet);
      if (jsonColumns?.some(col => facet.key.startsWith(col))) {
        facet.key = `toString(${facet.key})`;
      }

      // don't include empty facets, unless they are already selected
      const filter = filterState[facet.key];
      const hasSelectedValues =
        filter && (filter.included.size > 0 || filter.excluded.size > 0);
      if (facet.value?.length > 0 || hasSelectedValues) {
        const extraValues = extraFacets[facet.key];
        if (extraValues && extraValues.length > 0) {
          const allValues = facet.value.slice();
          for (const extraValue of extraValues) {
            if (!allValues.includes(extraValue)) {
              allValues.push(extraValue);
            }
          }
          _facets.push({
            key: facet.key,
            value: allValues,
          });
        } else {
          _facets.push(facet);
        }
      }
    }
    // get remaining filterState that are not in _facets
    const remainingFilterState = Object.keys(filterState).filter(
      key => !_facets.some(facet => facet.key === key),
    );
    for (const key of remainingFilterState) {
      _facets.push({ key, value: Array.from(filterState[key].included) });
    }

    // prioritize facets that are primary keys
    _facets.sort((a, b) => {
      const aIsPk = isFieldPrimary(tableMetadata, a.key);
      const bIsPk = isFieldPrimary(tableMetadata, b.key);
      return aIsPk && !bIsPk ? -1 : bIsPk && !aIsPk ? 1 : 0;
    });

    // prioritize facets that are pinned
    _facets.sort((a, b) => {
      const aPinned = isFieldPinned(a.key);
      const bPinned = isFieldPinned(b.key);
      return aPinned && !bPinned ? -1 : bPinned && !aPinned ? 1 : 0;
    });

    // prioritize facets that have checked items
    _facets.sort((a, b) => {
      const aChecked = filterState?.[a.key]?.included.size > 0;
      const bChecked = filterState?.[b.key]?.included.size > 0;
      return aChecked && !bChecked ? -1 : bChecked && !aChecked ? 1 : 0;
    });

    return _facets;
  }, [
    facets,
    filterState,
    tableMetadata,
    extraFacets,
    isFieldPinned,
    jsonColumns,
  ]);

  const showClearAllButton = useMemo(
    () =>
      Object.values(filterState).some(
        f => f.included.size > 0 || f.excluded.size > 0,
      ),
    [filterState],
  );

  return (
    <Box className={classes.filtersPanel} style={{ width: `${width}%` }}>
      <div className={resizeStyles.resizeHandle} onMouseDown={startResize} />
      <ScrollArea
        h="100%"
        scrollbarSize={4}
        scrollbars="y"
        style={{
          display: 'block',
          width: '100%',
          overflow: 'hidden',
        }}
      >
        <Stack gap="sm" p="xs">
          <Text size="xxs" c="dimmed" fw="bold">
            Analysis Mode
          </Text>
          <Tabs
            value={analysisMode}
            onChange={value =>
              setAnalysisMode(value as 'results' | 'delta' | 'pattern')
            }
            orientation="vertical"
            w="100%"
            placement="right"
          >
            <Tabs.List w="100%">
              <Tabs.Tab value="results" size="xs" c="gray.4" h="24px">
                <Text size="xs">Results Table</Text>
              </Tabs.Tab>
              {showDelta && (
                <Tabs.Tab value="delta" size="xs" c="gray.4" h="24px">
                  <Text size="xs">Event Deltas</Text>
                </Tabs.Tab>
              )}
              <Tabs.Tab value="pattern" size="xs" c="gray.4" h="24px">
                <Text size="xs">Event Patterns</Text>
              </Tabs.Tab>
            </Tabs.List>
          </Tabs>

          <Flex align="center" justify="space-between">
            <Flex className={isFacetsFetching ? 'effect-pulse' : ''}>
              <Text size="xxs" c="dimmed" fw="bold">
                Filters {isFacetsFetching && '···'}
              </Text>
              {showRefreshButton && (
                <TextButton
                  label={
                    <i
                      className="bi-arrow-clockwise ms-1 fs-7"
                      onClick={() => setDateRange(chartConfig.dateRange)}
                    />
                  }
                />
              )}
            </Flex>
            {showClearAllButton && (
              <TextButton
                label="Clear all"
                onClick={() => {
                  clearAllFilters();
                }}
              />
            )}
          </Flex>

          {analysisMode === 'results' && (
            <Checkbox
              size={13 as any}
              checked={denoiseResults}
              ms="6px"
              label={
                <Tooltip
                  openDelay={200}
                  color="gray"
                  position="right"
                  withArrow
                  label="Denoise results will visually remove events matching common event patterns from the results table."
                >
                  <Text size="xs" c="gray.3" mt="-1px">
                    <i className="bi bi-noise-reduction"></i> Denoise Results
                  </Text>
                </Tooltip>
              }
              onChange={() => setDenoiseResults(!denoiseResults)}
            />
          )}

          {isLoading || isFacetsLoading ? (
            <Flex align="center" justify="center">
              <Loader size="xs" color="gray" />
            </Flex>
          ) : (
            shownFacets.length === 0 && (
              <Text size="xxs" c="gray.6">
                No filters available
              </Text>
            )
          )}
          {shownFacets.map(facet => (
            <FilterGroup
              key={facet.key}
              data-testid={`filter-group-${facet.key}`}
              name={cleanedFacetName(facet.key)}
              options={facet.value.map(value => ({
                value,
                label: value,
              }))}
              optionsLoading={isFacetsLoading}
              selectedValues={
                filterState[facet.key]
                  ? filterState[facet.key]
                  : { included: new Set(), excluded: new Set() }
              }
              onChange={value => {
                setFilterValue(facet.key, value);
              }}
              onClearClick={() => clearFilter(facet.key)}
              onOnlyClick={value => {
                setFilterValue(facet.key, value, 'only');
              }}
              onExcludeClick={value => {
                setFilterValue(facet.key, value, 'exclude');
              }}
              onPinClick={value => toggleFilterPin(facet.key, value)}
              isPinned={value => isFilterPinned(facet.key, value)}
              onFieldPinClick={() => toggleFieldPin(facet.key)}
              isFieldPinned={isFieldPinned(facet.key)}
              onLoadMore={loadMoreFilterValuesForKey}
              loadMoreLoading={loadMoreLoadingKeys.has(facet.key)}
              hasLoadedMore={Boolean(extraFacets[facet.key])}
              isDefaultExpanded={
                // open by default if PK, or has selected values
                isFieldPrimary(tableMetadata, facet.key) ||
                isFieldPinned(facet.key) ||
                (filterState[facet.key] &&
                  (filterState[facet.key].included.size > 0 ||
                    filterState[facet.key].excluded.size > 0))
              }
            />
          ))}

          <Button
            color="gray"
            variant="light"
            size="compact-xs"
            loading={isFacetsFetching}
            rightSection={
              <i className={`bi-chevron-${showMoreFields ? 'up' : 'down'}`} />
            }
            onClick={() => setShowMoreFields(!showMoreFields)}
          >
            {showMoreFields ? 'Less filters' : 'More filters'}
          </Button>

          {showMoreFields && (
            <div>
              <Text size="xs" c="gray.6" fw="bold">
                Not seeing a filter?
              </Text>
              <Text size="xxs" c="gray.6">
                {`Try searching instead (e.g. column:foo)`}
              </Text>
            </div>
          )}
        </Stack>
      </ScrollArea>
    </Box>
  );
};

export function isFieldPrimary(
  tableMetadata: TableMetadata | undefined,
  key: string,
) {
  return tableMetadata?.primary_key?.includes(key);
}
export const DBSearchPageFilters = memo(DBSearchPageFiltersComponent);<|MERGE_RESOLUTION|>--- conflicted
+++ resolved
@@ -116,14 +116,10 @@
   className,
 }: FilterCheckboxProps) => {
   return (
-<<<<<<< HEAD
-    <div className={cx(classes.filterCheckbox, className)}>
-=======
     <div
       className={classes.filterCheckbox}
       data-testid={`filter-checkbox-${label}`}
     >
->>>>>>> a9715350
       <Group
         gap={8}
         onClick={() => onChange?.(!value)}
