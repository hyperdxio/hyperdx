--- conflicted
+++ resolved
@@ -1,10 +1,6 @@
 import { ClickHouseQueryError } from '@hyperdx/common-utils/dist/clickhouse';
 import { tcFromSource } from '@hyperdx/common-utils/dist/metadata';
-import {
-  Filter,
-  SourceKind,
-  TTraceSource,
-} from '@hyperdx/common-utils/dist/types';
+import { Filter, TTraceSource } from '@hyperdx/common-utils/dist/types';
 import { Box, Code, Group, Text } from '@mantine/core';
 
 import { ChartBox } from '@/components/ChartBox';
@@ -155,19 +151,6 @@
               isLive={false}
               queryKeyPrefix="service-dashboard-slowest-transactions"
             />
-<<<<<<< HEAD
-            {rowId &&
-              rowSidePanelSource &&
-              (rowSidePanelSource.kind === SourceKind.Log ||
-                rowSidePanelSource.kind === SourceKind.Trace) && (
-                <DBRowSidePanel
-                  source={rowSidePanelSource}
-                  rowId={rowId}
-                  onClose={handleSidePanelClose}
-                />
-              )}
-=======
->>>>>>> 8a1762e0
           </>
         )
       )}
