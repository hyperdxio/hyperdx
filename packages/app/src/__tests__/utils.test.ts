--- conflicted
+++ resolved
@@ -272,7 +272,6 @@
   });
 });
 
-<<<<<<< HEAD
 describe('useQueryHistory', () => {
   const mockGetItem = jest.fn();
   const mockSetItem = jest.fn();
@@ -329,7 +328,9 @@
       setQueryHistory('   '); // empty after trim
     });
     expect(mockSetItem).not.toBeCalled();
-=======
+  });
+});
+
 describe('useLocalStorage', () => {
   // Create a mock for localStorage
   let localStorageMock: jest.Mocked<Storage>;
@@ -528,6 +529,5 @@
     expect(result.current[0]).toBe('initial');
     // localStorage should not be accessed since key doesn't match
     expect(localStorageMock.getItem).not.toHaveBeenCalled();
->>>>>>> 4865ce7a
   });
 });