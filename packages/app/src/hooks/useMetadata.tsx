--- conflicted
+++ resolved
@@ -68,28 +68,15 @@
 }
 
 export function useJsonColumns(
-<<<<<<< HEAD
   tableConnection: TableConnection | undefined,
-=======
-  { databaseName, tableName, connectionId }: TableConnection,
->>>>>>> 8f06ce7b
   options?: Partial<UseQueryOptions<string[]>>,
 ) {
   const metadata = useMetadataWithSettings();
   return useQuery<string[]>({
     queryKey: ['useMetadata.useJsonColumns', tableConnection],
     queryFn: async () => {
-<<<<<<< HEAD
       if (!tableConnection) return [];
-      const metadata = getMetadata();
       const columns = await metadata.getColumns(tableConnection);
-=======
-      const columns = await metadata.getColumns({
-        databaseName,
-        tableName,
-        connectionId,
-      });
->>>>>>> 8f06ce7b
       return (
         filterColumnMetaByType(columns, [JSDataType.JSON])?.map(
           column => column.name,
@@ -109,14 +96,7 @@
   tableConnections: TableConnection[],
   options?: Partial<UseQueryOptions<Field[]>>,
 ) {
-<<<<<<< HEAD
-  const metadata = getMetadata();
-=======
-  const tableConnections = Array.isArray(_tableConnections)
-    ? _tableConnections
-    : [_tableConnections];
-  const metadata = useMetadataWithSettings();
->>>>>>> 8f06ce7b
+  const metadata = useMetadataWithSettings();
   const { data: me, isFetched } = api.useMe();
   return useQuery<Field[]>({
     queryKey: [
