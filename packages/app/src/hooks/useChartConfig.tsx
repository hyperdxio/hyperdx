--- conflicted
+++ resolved
@@ -1,8 +1,4 @@
-<<<<<<< HEAD
-=======
 import { useEffect } from 'react';
-import { format } from 'sql-formatter';
->>>>>>> f8accdeb
 import { ResponseJSON } from '@clickhouse/client-web';
 import {
   ChSql,
