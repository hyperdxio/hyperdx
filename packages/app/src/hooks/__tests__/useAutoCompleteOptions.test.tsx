--- conflicted
+++ resolved
@@ -4,15 +4,7 @@
 
 import { LuceneLanguageFormatter } from '../../SearchInputV2';
 import { useAutoCompleteOptions } from '../useAutoCompleteOptions';
-<<<<<<< HEAD
-import {
-  useJsonColumns,
-  useMultipleAllFields,
-  useMultipleGetKeyValues,
-} from '../useMetadata';
-=======
-import { useAllFields, useGetKeyValues } from '../useMetadata';
->>>>>>> 8a1762e0
+import { useMultipleAllFields, useMultipleGetKeyValues } from '../useMetadata';
 
 if (!globalThis.structuredClone) {
   globalThis.structuredClone = (obj: any) => {
@@ -23,14 +15,8 @@
 // Mock dependencies
 jest.mock('../useMetadata', () => ({
   ...jest.requireActual('../useMetadata.tsx'),
-<<<<<<< HEAD
   useMultipleAllFields: jest.fn(),
   useMultipleGetKeyValues: jest.fn(),
-  useJsonColumns: jest.fn(),
-=======
-  useAllFields: jest.fn(),
-  useGetKeyValues: jest.fn(),
->>>>>>> 8a1762e0
 }));
 
 const luceneFormatter = new LuceneLanguageFormatter();
