import throttle from 'lodash/throttle';
import { useCallback, useEffect, useRef, useState } from 'react';
import { useHotkeys } from 'react-hotkeys-hook';
import { Replayer } from 'rrweb';
<<<<<<< HEAD
=======
import { throttle } from 'lodash';
import cx from 'classnames';
>>>>>>> 34917571

import { useSearchEventStream } from './search';
import { useDebugMode } from './utils';

function getPlayerCurrentTime(player: Replayer) {
  return Math.max(player.getCurrentTime(), 0); //getCurrentTime can be -startTime
}

export default function DOMPlayer({
  config: { sessionId, dateRange },
  focus,
  setPlayerTime,
  playerState,
  setPlayerState,
  playerSpeed,
  skipInactive,
  setPlayerStartTimestamp,
  setPlayerEndTimestamp,
  resizeKey,
}: {
  config: {
    sessionId: string;
    dateRange: [Date, Date];
  };
  focus: { ts: number; setBy: string } | undefined;
  setPlayerTime: (ts: number) => void;
  playerState: 'playing' | 'paused';
  setPlayerState: (state: 'playing' | 'paused') => void;
  playerSpeed: number;
  setPlayerStartTimestamp?: (ts: number) => void;
  setPlayerEndTimestamp?: (ts: number) => void;
  skipInactive: boolean;
  resizeKey?: string;
}) {
  const debug = useDebugMode();
  const wrapper = useRef<HTMLDivElement>(null);
  const playerContainer = useRef<HTMLDivElement>(null);
  const replayer = useRef<Replayer | null>(null);
  const initialEvents = useRef<any[]>([]);

  const lastEventTsLoadedRef = useRef(0);
  const [lastEventTsLoaded, _setLastEventTsLoaded] = useState(0);
  const setLastEventTsLoaded = useRef(
    throttle(_setLastEventTsLoaded, 100, { leading: true, trailing: true }),
  );
  const [isInitialEventsLoaded, setIsInitialEventsLoaded] = useState(false);
  const [isReplayFullyLoaded, setIsReplayFullyLoaded] = useState(false);

  let currentRrwebEvent = '';

  const { isFetching: isSearchResultsFetching } = useSearchEventStream(
    {
      apiUrlPath: `/sessions/${sessionId}/rrweb`,
      q: '',
      startDate: dateRange?.[0] ?? new Date(),
      endDate: dateRange?.[1] ?? new Date(),
      extraFields: [],
      order: 'asc', // hardcoded at the api side. doesn't matter here
      limit: 1000000, // large enough to get all events
      onEvent: (event: { b: string; ck: number; tcks: number; t: number }) => {
        try {
          const { b: body, ck: chunk, tcks: totalChunks, t: type } = event;
          currentRrwebEvent += body;
          if (!chunk || chunk === totalChunks) {
            const parsedEvent = JSON.parse(currentRrwebEvent);

            if (replayer.current != null) {
              replayer.current.addEvent(parsedEvent);
            } else {
              if (
                setPlayerStartTimestamp != null &&
                initialEvents.current.length === 0
              ) {
                setPlayerStartTimestamp(parsedEvent.timestamp);
              }

              initialEvents.current.push(parsedEvent);
            }

            setLastEventTsLoaded.current(parsedEvent.timestamp);
            // Used for setting the player end timestamp on onEnd
            // we can't use state since the onEnd function is declared
            // at the beginning of the component lifecylce.
            // We can't use the rrweb metadata as it's not updated fast enough
            lastEventTsLoadedRef.current = parsedEvent.timestamp;

            currentRrwebEvent = '';
          }
        } catch (e) {
          if (debug) {
            console.error(e);
          }

          currentRrwebEvent = '';
        }

        if (initialEvents.current.length > 5) {
          setIsInitialEventsLoaded(true);
        }
      },
      onEnd: () => {
        setIsInitialEventsLoaded(true);
        setIsReplayFullyLoaded(true);

        if (setPlayerEndTimestamp != null) {
          if (replayer.current != null) {
            const endTime = lastEventTsLoadedRef.current;

            // Might want to merge with the below logic at some point, since
            // it's using a ts ref now
            setPlayerEndTimestamp(endTime ?? 0);
          } else {
            // If there's no events (empty replay session), there's no point in setting a timestamp
            if (initialEvents.current.length > 0) {
              setPlayerEndTimestamp(
                initialEvents.current[initialEvents.current.length - 1]
                  .timestamp ?? 0,
              );
            }
          }
        }
      },
    },
    {
      enabled: dateRange != null,
      keepPreviousData: true, // TODO: support streaming
      shouldAbortPendingRequest: true,
    },
  );

  // RRWeb Player Stuff ==============================
  const [lastHref, setLastHref] = useState('');

  const play = useCallback(() => {
    if (replayer.current != null) {
      try {
        replayer.current.play(getPlayerCurrentTime(replayer.current));
      } catch (e) {
        console.error(e);
      }
    }
  }, [replayer]);

  const pause = useCallback(
    (ts?: number) => {
      if (replayer.current != null) {
        try {
          replayer.current.pause(ts);
        } catch (e) {
          console.error(e);
        }
      }
    },
    [replayer],
  );

  useHotkeys(['space'], () => {
    if (playerState === 'playing') {
      setPlayerState('paused');
    } else if (playerState === 'paused') {
      setPlayerState('playing');
    }
  });

  // XXX: Hack to let requestAnimationFrame access the current setPlayerTime
  const setPlayerTimeRef = useRef(setPlayerTime);
  useEffect(() => {
    setPlayerTimeRef.current = setPlayerTime;
  }, [setPlayerTime]);

  const updatePlayerTimeRafRef = useRef(0);
  const updatePlayerTime = () => {
    if (
      replayer.current != null &&
      replayer.current.service.state.matches('playing')
    ) {
      setPlayerTimeRef.current(
        Math.round(
          replayer.current.getMetaData().startTime +
            getPlayerCurrentTime(replayer.current),
        ),
      );
    }

    updatePlayerTimeRafRef.current = requestAnimationFrame(updatePlayerTime);
  };

  // Update timestamp ui in timeline
  useEffect(() => {
    updatePlayerTimeRafRef.current = requestAnimationFrame(updatePlayerTime);
    return () => {
      cancelAnimationFrame(updatePlayerTimeRafRef.current);
    };
  }, []);

  // Manage playback pause/play state, rrweb only
  useEffect(() => {
    if (replayer.current != null) {
      if (playerState === 'playing') {
        play();
      } else if (playerState === 'paused') {
        pause();
      }
    }
  }, [playerState, play, pause]);

  useEffect(() => {
    if (replayer.current != null) {
      if (playerState === 'playing') {
        pause();
        replayer.current?.setConfig({ speed: playerSpeed, skipInactive });
        play();
      } else if (playerState === 'paused') {
        replayer.current?.setConfig({ speed: playerSpeed, skipInactive });
      }
    }
  }, [playerState, playerSpeed, skipInactive]);

  // Set player to the correct time based on focus
  useEffect(() => {
    if (focus?.setBy !== 'player' && replayer.current != null) {
      pause(
        focus?.ts == null
          ? 0
          : focus?.ts - replayer.current.getMetaData().startTime,
      );
      if (playerState === 'playing') {
        play();
      }
    }
  }, [focus, pause, setPlayerState, playerState, play]);

  const handleResize = useCallback(() => {
    if (wrapper.current == null || playerContainer.current == null) {
      return;
    }

    const wrapperRect = wrapper.current.getBoundingClientRect();
    const playerWidth = replayer?.current?.iframe?.offsetWidth ?? 1280;
    const playerHeight = replayer?.current?.iframe?.offsetHeight ?? 720;

    const xScale = wrapperRect.width / playerWidth;
    const yScale = wrapperRect.height / playerHeight;
    playerContainer.current.style.transform = `scale(${Math.min(
      xScale,
      yScale,
    )})`;
  }, [wrapper, playerContainer]);

  // Listen to window resizes to resize player
  useEffect(() => {
    window.addEventListener('resize', handleResize);
    return () => window.removeEventListener('resize', handleResize);
  }, [handleResize]);
  // Resize when something external changes our player size
  useEffect(() => {
    handleResize();
  }, [resizeKey, handleResize]);

  // Set up player
  useEffect(() => {
    if (
      // If we have no events yet, we can't mount yet.
      initialEvents.current.length < 2 ||
      // Just skip if we're already enabled
      playerContainer.current == null ||
      replayer.current != null
    ) {
      return;
    }

    replayer.current = new Replayer(initialEvents.current, {
      root: playerContainer.current,
      mouseTail: false,
      pauseAnimation: false,
      showWarning: debug,
      skipInactive: true,
    });

    if (debug) {
      // @ts-ignore
      window.__hdx_replayer = replayer.current;
    }

    replayer.current.enableInteract();
    replayer.current.on('event-cast', (e: any) => {
      try {
        // if this is an incremental update from a resize
        // OR if its a full snapshot `type=4`, we'll want to resize just in case
        // https://github.com/rrweb-io/rrweb/blob/07aa1b2807da5a9a1db678ebc3ff59320a300d06/packages/rrweb/src/record/index.ts#L447
        // https://github.com/rrweb-io/rrweb/blob/2a809499480ae4f7118432f09871c5f75fda06d7/packages/types/src/index.ts#L74
        if ((e?.type === 3 && e?.data?.source === 4) || e.type === 4) {
          setTimeout(() => {
            handleResize();
          }, 0);
        }
        if (e?.type === 4) {
          setLastHref(e.data.href);
        }
      } catch (e) {
        if (debug) {
          console.error(e);
        }
      }
    });

    // If we're supposed to be playing, let's start playing.
    if (
      playerState === 'playing' &&
      replayer.current.getMetaData().endTime > (focus?.ts ?? 0)
    ) {
      if (focus != null) {
        pause(focus.ts - replayer.current.getMetaData().startTime);
      }
      play();
    }

    // XXX: Yes this is a hugeee antipattern
    setTimeout(() => {
      handleResize();
    }, 0);
  }, [
    handleResize,
    focus,
    pause,
    isInitialEventsLoaded,
    playerState,
    play,
    debug,
  ]);

  useEffect(() => {
    return () => {
      if (replayer.current != null) {
        replayer.current?.destroy();
        replayer.current = null;
      }
    };
  }, []);

  const isLoading = isInitialEventsLoaded === false && isSearchResultsFetching;
  // TODO: Handle when ts is set to a value that's outside of this session
  const isBuffering =
    playerState === 'playing' &&
    isReplayFullyLoaded === false &&
    (replayer.current?.getMetaData()?.endTime ?? 0) < (focus?.ts ?? 0);

  useEffect(() => {
    // If we're trying to play, but the player is paused
    // try to play again if we've loaded the event we're trying to play
    // this is relevant when you click or load on a timestamp that hasn't loaded yet
    if (
      replayer.current != null &&
      focus != null &&
      replayer.current.getMetaData().endTime > focus.ts &&
      playerState === 'playing' &&
      replayer.current?.service?.state?.matches('paused')
    ) {
      pause(focus.ts - replayer.current.getMetaData().startTime);
      play();
    }
  }, [lastEventTsLoaded, focus, playerState, pause, play]);

  return (
    <div>
      {lastHref != '' && (
        <div className="bg-dark rounded p-2 mb-2">{lastHref}</div>
      )}
      {(isLoading || isBuffering) && (
        <div
          className="d-flex align-items-center justify-content-center"
          style={{ minHeight: 300 }}
        >
          <div className="text-center">
            <div className="spinner-border" role="status" />
            <div className="mt-2">
              {isBuffering ? 'Buffering to time...' : 'Loading replay...'}
            </div>
          </div>
        </div>
      )}
      {isReplayFullyLoaded && replayer.current == null && (
        <div className="d-flex align-items-center justify-content-center bg-hdx-dark p-4 text-center text-muted">
          No replay available for this session, most likely due to this session
          starting and ending in a background tab.
        </div>
      )}
      <div
        ref={wrapper}
        className={cx('player-wrapper overflow-hidden', {
          'd-none': isLoading || isBuffering,
          started: (replayer.current?.getCurrentTime() ?? 0) > 0,
        })}
      >
        <div
          className="player rr-block"
          ref={playerContainer}
          style={{
            transformOrigin: '0 0',
          }}
        />
      </div>
    </div>
  );
}<|MERGE_RESOLUTION|>--- conflicted
+++ resolved
@@ -2,11 +2,7 @@
 import { useCallback, useEffect, useRef, useState } from 'react';
 import { useHotkeys } from 'react-hotkeys-hook';
 import { Replayer } from 'rrweb';
-<<<<<<< HEAD
-=======
-import { throttle } from 'lodash';
 import cx from 'classnames';
->>>>>>> 34917571
 
 import { useSearchEventStream } from './search';
 import { useDebugMode } from './utils';
