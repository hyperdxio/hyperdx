import {
  ColumnDef,
  ColumnResizeMode,
  ColumnSizingDefaultOptions,
  ColumnSizingState,
  flexRender,
  getCoreRowModel,
  OnChangeFn,
  RowData,
  TableOptions,
  Row as TableRow,
  Updater,
  useReactTable,
} from '@tanstack/react-table';
import { formatInTimeZone } from 'date-fns-tz';
import { format } from 'date-fns';
import { useVirtualizer } from '@tanstack/react-virtual';
import { useState, useCallback, useRef, useEffect, useMemo, memo } from 'react';
import cx from 'classnames';
import { Button, Modal } from 'react-bootstrap';
import stripAnsi from 'strip-ansi';
import { CSVLink } from 'react-csv';
import curry from 'lodash/curry';

import Checkbox from './Checkbox';
import FieldMultiSelect from './FieldMultiSelect';
import InstallInstructionsModal from './InstallInstructionsModal';
import LogLevel from './LogLevel';
import api from './api';
import { useLocalStorage, usePrevious, useWindowSize } from './utils';
import { useSearchEventStream } from './search';
import { useHotkeys } from 'react-hotkeys-hook';

type Row = Record<string, any> & { duration: number };
type AccessorFn = (row: Row, column: string) => any;

const SPECIAL_VALUES = {
  not_available: 'NULL',
};
const ACCESSOR_MAP: Record<string, AccessorFn> = {
  duration: row =>
    row.duration >= 0 ? row.duration : SPECIAL_VALUES.not_available,
  default: (row, column) => row[column],
};

function retrieveColumnValue(column: string, row: Row): any {
  const accessor = ACCESSOR_MAP[column] ?? ACCESSOR_MAP.default;
  return accessor(row, column);
}

function DownloadCSVButton({
  config: { where, dateRange },
  extraFields,
}: {
  config: {
    where: string;
    dateRange: [Date, Date];
  };
  extraFields: string[];
}) {
  const [downloading, setDownloading] = useState(false);

  const { data: searchResultsPages, isFetching: isSearchResultsFetching } =
    api.useLogBatch(
      {
        q: where,
        startDate: dateRange?.[0] ?? new Date(),
        endDate: dateRange?.[1] ?? new Date(),
        extraFields,
        order: null,
        limit: 4000,
      },
      {
        enabled: downloading,
        refetchOnWindowFocus: false,
        getNextPageParam: (lastPage: any, allPages) => {
          if (lastPage.rows === 0) return undefined;
          return allPages.flatMap(page => page.data).length;
        },
      },
    );

  const csvData = useMemo(() => {
    if (searchResultsPages == null) return [];
    return searchResultsPages.pages.flatMap(page =>
      page.data.map(
        ({
          _platform,
          _host,
          id,
          sort_key,
          type,
          timestamp,
          severity_text,
          _service,
          body,
          ...row
        }) => ({
          timestamp: timestamp,
          level: severity_text,
          service: _service,
          ...row,
          message: body,
        }),
      ),
    );
  }, [searchResultsPages]);

  return (
    <>
      {!downloading ? (
        <span>
          <Button size="sm" variant="dark" onClick={() => setDownloading(true)}>
            Download Search Results as CSV
          </Button>{' '}
          <span className="text-muted fs-7.5">(Max 4,000 events)</span>
        </span>
      ) : isSearchResultsFetching ? (
        <span>Fetching results...</span>
      ) : csvData.length > 0 ? (
        <CSVLink
          data={csvData}
          filename={`HyperDX_search_${where.replace(/[^a-zA-Z0-9]/g, '_')}`}
        >
          <Button size="sm" variant="success">
            Download CSV
          </Button>
        </CSVLink>
      ) : (
        <span>An error occured.</span>
      )}
    </>
  );
}

function LogTableSettingsModal({
  show,
  onHide,
  onDone,
  initialAdditionalColumns,
  initialIsUTC,
  initialWrapLines,
  downloadCSVButton,
}: {
  initialAdditionalColumns: string[];
  initialIsUTC: boolean;
  initialWrapLines: boolean;
  show: boolean;
  onHide: () => void;
  onDone: (settings: {
    additionalColumns: string[];
    wrapLines: boolean;
    isUTC: boolean;
  }) => void;
  downloadCSVButton: JSX.Element;
}) {
  const [additionalColumns, setAdditionalColumns] = useState<string[]>(
    initialAdditionalColumns,
  );
  const [wrapLines, setWrapLines] = useState(initialWrapLines);
  const [isUTC, setIsUTC] = useState(initialIsUTC);

  return (
    <Modal
      aria-labelledby="contained-modal-title-vcenter"
      centered
      onHide={onHide}
      show={show}
      size="lg"
    >
      <Modal.Body className="bg-hdx-dark rounded">
        <div className="fs-5 mb-4">Event Viewer Options</div>
        <div className="mb-2 text-muted">Display Additional Columns</div>
        <FieldMultiSelect
          values={additionalColumns}
          setValues={(values: string[]) => setAdditionalColumns(values)}
          types={['string', 'number', 'bool']}
        />
        <Checkbox
          id="wrap-lines"
          className="mt-4"
          labelClassName="fs-7"
          checked={wrapLines}
          onChange={() => setWrapLines(!wrapLines)}
          label="Wrap Lines"
        />
        <Checkbox
          id="utc"
          className="mt-4"
          labelClassName="fs-7"
          checked={isUTC}
          onChange={() => setIsUTC(!isUTC)}
          label="Use UTC time instead of local time"
        />
        <div className="mt-4">
          <div className="mb-2">Download Search Results</div>
          {downloadCSVButton}
        </div>
        <div className="mt-4 d-flex justify-content-between">
          <Button
            variant="outline-success"
            className="fs-7 text-muted-hover"
            onClick={() => {
              onDone({ additionalColumns, wrapLines, isUTC });
              onHide();
            }}
          >
            Done
          </Button>
          <Button variant="dark" onClick={() => onHide()}>
            Cancel
          </Button>
        </div>
      </Modal.Body>
    </Modal>
  );
}

export const RawLogTable = memo(
  ({
    tableId,
    displayedColumns,
    fetchNextPage,
    formatUTC,
    hasNextPage,
    highlightedLineId,
    isLive,
    isLoading,
    logs,
    onInstructionsClick,
    // onPropertySearchClick,
    onRowExpandClick,
    onScroll,
    onSettingsClick,
    onShowPatternsClick,
    wrapLines,
  }: {
    wrapLines: boolean;
    displayedColumns: string[];
    onSettingsClick?: () => void;
    onInstructionsClick?: () => void;
    logs: {
      id: string;
      sort_key: string;
      _service?: string;
      severity_text: string;
      body: string;
      timestamp: string;
    }[];
    isLoading: boolean;
    fetchNextPage: () => any;
    onRowExpandClick: (id: string, sortKey: string) => void;
    // onPropertySearchClick: (
    //   name: string,
    //   value: string | number | boolean,
    // ) => void;
    hasNextPage: boolean;
    formatUTC: boolean;
    highlightedLineId: string | undefined;
    onScroll: (scrollTop: number) => void;
    isLive: boolean;
    onShowPatternsClick?: () => void;
    tableId?: string;
  }) => {
    const dedupLogs = useMemo(() => {
      const lIds = new Set();
      return logs.filter(l => {
        if (lIds.has(l.id)) {
          return false;
        }
        lIds.add(l.id);
        return true;
      });
    }, [logs]);

    const { width } = useWindowSize();
    const isSmallScreen = (width ?? 1000) < 900;

    const [columnSizeStorage, setColumnSizeStorage] = useLocalStorage<
      Record<string, number>
    >(`${tableId}-column-sizes`, {});

    const tsFormat = 'MMM d HH:mm:ss.SSS';
    const tsShortFormat = 'HH:mm:ss';
    // https://github.com/TanStack/table/discussions/3192#discussioncomment-3873093
    const UNDEFINED_WIDTH = 99999;
    //once the user has scrolled within 500px of the bottom of the table, fetch more data if there is any
    const FETCH_NEXT_PAGE_PX = 500;

    //we need a reference to the scrolling element for logic down below
    const tableContainerRef = useRef<HTMLDivElement>(null);

    // Reset scroll when live tail is enabled for the first time
    const prevIsLive = usePrevious(isLive);
    useEffect(() => {
      if (isLive && prevIsLive === false && tableContainerRef.current != null) {
        tableContainerRef.current.scrollTop = 0;
      }
    }, [isLive, prevIsLive]);

    const columns = useMemo<ColumnDef<any>[]>(
      () => [
        {
          accessorKey: 'id',
          header: () => '',
          cell: info => {
            return (
              <div
                role="button"
                className={cx('cursor-pointer', {
                  'text-success': highlightedLineId === info.getValue(),
                  'text-muted-hover': highlightedLineId !== info.getValue(),
                })}
                onMouseDown={e => {
                  // For some reason this interfers with the onclick handler
                  // inside a dashboard tile
                  e.stopPropagation();
                }}
                onClick={() => {
                  const { id, sort_key } = info.row.original;
                  onRowExpandClick(id, sort_key);
                }}
              >
                {'> '}
              </div>
            );
          },
          size: 8,
          enableResizing: false,
        },
        {
          accessorKey: 'timestamp',
          header: () =>
            isSmallScreen
              ? 'Time'
              : `Timestamp${formatUTC ? ' (UTC)' : ' (Local)'}`,
          cell: info => {
            // FIXME: since original timestamp doesn't come with timezone info
            const date = new Date(info.getValue<string>());
            return (
              <span className="text-muted">
                {formatUTC
                  ? formatInTimeZone(
                      date,
                      'Etc/UTC',
                      isSmallScreen ? tsShortFormat : tsFormat,
                    )
                  : format(date, isSmallScreen ? tsShortFormat : tsFormat)}
              </span>
            );
          },
          size: columnSizeStorage.timestamp ?? (isSmallScreen ? 75 : 180),
        },
        {
          accessorKey: 'severity_text',
          header: 'Level',
          cell: info => (
            <span
            // role="button"
            // onClick={() =>
            //   onPropertySearchClick('level', info.getValue<string>())
            // }
            >
              <LogLevel level={info.getValue<string>()} />
            </span>
          ),
          size: columnSizeStorage.severity_text ?? (isSmallScreen ? 50 : 100),
        },
        {
          accessorKey: '_service',
          header: 'Service',
          cell: info => (
            <span
            // role="button"
            // onClick={() =>
            //   onPropertySearchClick('service', info.getValue<string>())
            // }
            >
              {info.getValue<string>()}
            </span>
          ),
          size: columnSizeStorage._service ?? (isSmallScreen ? 70 : 100),
        },
        ...(displayedColumns.map(column => ({
          accessorFn: curry(retrieveColumnValue)(column), // Columns can contain '.' and will not work with accessorKey
          header: column,
<<<<<<< HEAD
          cell: info => (
            <span
            // role="button"
            // onClick={() =>
            //   onPropertySearchClick(column, info.getValue<string>())
            // }
            >
              {info.getValue<string>()}
            </span>
          ),
          size: columnSizeStorage[column] ?? 150,
=======
          cell: info => {
            const value = info.getValue<string>();
            return (
              <span
                className={cx({
                  'text-muted': value === SPECIAL_VALUES.not_available,
                })}
              >
                {value}
              </span>
            );
          },
          size: 150,
>>>>>>> e106b757
        })) as ColumnDef<any>[]),
        {
          accessorKey: 'body',
          header: () => (
            <span>
              Message{' '}
              {onShowPatternsClick != null && (
                <span>
                  •{' '}
                  <span
                    role="button"
                    className="text-muted-hover fw-normal text-decoration-underline"
                    onClick={onShowPatternsClick}
                  >
                    Show Log Patterns
                  </span>
                </span>
              )}
              <span>
                {' '}
                <span
                  role="button"
                  className="text-muted-hover fw-normal text-decoration-underline"
                  onClick={() => setColumnSizeStorage({})}
                >
                  Reset Column Sizes
                </span>
              </span>
            </span>
          ),
          cell: info => <div>{stripAnsi(info.getValue<string>())}</div>,
          size: UNDEFINED_WIDTH,
          enableResizing: false,
        },
      ],
      [
        formatUTC,
        highlightedLineId,
        onRowExpandClick,
        displayedColumns,
        onShowPatternsClick,
        isSmallScreen,
      ],
    );

    //called on scroll and possibly on mount to fetch more data as the user scrolls and reaches bottom of table
    const fetchMoreOnBottomReached = useCallback(
      (containerRefElement?: HTMLDivElement | null) => {
        if (containerRefElement) {
          const { scrollHeight, scrollTop, clientHeight } = containerRefElement;
          if (
            scrollHeight - scrollTop - clientHeight < FETCH_NEXT_PAGE_PX &&
            !isLoading &&
            hasNextPage
          ) {
            fetchNextPage();
          }
        }
      },
      [fetchNextPage, isLoading, hasNextPage],
    );

    //a check on mount and after a fetch to see if the table is already scrolled to the bottom and immediately needs to fetch more data
    useEffect(() => {
      fetchMoreOnBottomReached(tableContainerRef.current);
    }, [fetchMoreOnBottomReached]);

    //TODO: fix any
    const onColumnSizingChange = (updaterOrValue: any) => {
      const state =
        updaterOrValue instanceof Function ? updaterOrValue() : updaterOrValue;
      setColumnSizeStorage({ ...columnSizeStorage, ...state });
    };

    const reactTableProps = (): TableOptions<any> => {
      const initReactTableProps = {
        data: dedupLogs,
        columns,
        getCoreRowModel: getCoreRowModel(),
        // debugTable: true,
        enableColumnResizing: true,
        columnResizeMode: 'onChange' as ColumnResizeMode,
      };

      const columnSizeProps = {
        state: {
          columnSizing: columnSizeStorage,
        },
        onColumnSizingChange: onColumnSizingChange,
      };

      return tableId
        ? { ...initReactTableProps, ...columnSizeProps }
        : initReactTableProps;
    };

    const table = useReactTable(reactTableProps());

    const { rows } = table.getRowModel();

    const rowVirtualizer = useVirtualizer({
      count: rows.length,
      // count: hasNextPage ? allRows.length + 1 : allRows.length,
      getScrollElement: () => tableContainerRef.current,
      estimateSize: useCallback(() => 23, []),
      overscan: 30,
      paddingEnd: 20,
    });

    const items = rowVirtualizer.getVirtualItems();

    const [paddingTop, paddingBottom] =
      items.length > 0
        ? [
            Math.max(0, items[0].start - rowVirtualizer.options.scrollMargin),
            Math.max(
              0,
              rowVirtualizer.getTotalSize() - items[items.length - 1].end,
            ),
          ]
        : [0, 0];

    // Scroll to log id if it's not in window yet
    useEffect(() => {
      if (highlightedLineId == null || rowVirtualizer == null) {
        return;
      }

      const rowIdx = dedupLogs.findIndex(l => l.id === highlightedLineId);
      if (rowIdx == -1) {
        fetchNextPage();
      } else {
        if (
          rowVirtualizer.getVirtualItems().find(l => l.index === rowIdx) == null
        ) {
          rowVirtualizer.scrollToIndex(rowIdx, {
            align: 'center',
          });
        }
      }
    }, [
      dedupLogs,
      highlightedLineId,
      fetchNextPage,
      rowVirtualizer,
      // Needed to make sure we call this again when the log search loading
      // state is done to fetch next page
      isLoading,
    ]);

    const shiftHighlightedLineId = useCallback(
      (shift: number) => {
        if (highlightedLineId == null) {
          return;
        }

        const newIndex =
          dedupLogs.findIndex(l => l.id === highlightedLineId) + shift;

        if (newIndex < 0 || newIndex >= dedupLogs.length) {
          return;
        }

        const newLine = dedupLogs[newIndex];

        onRowExpandClick(newLine.id, newLine.sort_key);
      },
      [highlightedLineId, onRowExpandClick, dedupLogs],
    );

    useHotkeys(['ArrowRight'], () => {
      shiftHighlightedLineId(1);
    });
    useHotkeys(['ArrowLeft'], () => {
      shiftHighlightedLineId(-1);
    });

    return (
      <div
        className="overflow-auto h-100 fs-8 bg-inherit"
        onScroll={e => {
          fetchMoreOnBottomReached(e.target as HTMLDivElement);

          if (e.target != null) {
            const { scrollTop } = e.target as HTMLDivElement;
            onScroll(scrollTop);
          }
        }}
        ref={tableContainerRef}
        // Fixes flickering scroll bar: https://github.com/TanStack/virtual/issues/426#issuecomment-1403438040
        // style={{ overflowAnchor: 'none' }}
      >
        <table
          className="w-100 bg-inherit"
          id={tableId}
          style={{ tableLayout: 'fixed' }}
        >
          <thead
            className="bg-inherit"
            style={{
              background: 'inherit',
              position: 'sticky',
              top: 0,
            }}
          >
            {table.getHeaderGroups().map(headerGroup => (
              <tr key={headerGroup.id}>
                {headerGroup.headers.map((header, headerIndex) => {
                  return (
                    <th
                      className="overflow-hidden text-truncate"
                      key={header.id}
                      colSpan={header.colSpan}
                      style={{
                        width:
                          header.getSize() === UNDEFINED_WIDTH
                            ? '100%'
                            : header.getSize(),
                        // Allow unknown width columns to shrink to 0
                        minWidth:
                          header.getSize() === UNDEFINED_WIDTH
                            ? 0
                            : header.getSize(),
                        position: 'relative',
                      }}
                    >
                      {header.isPlaceholder ? null : (
                        <div>
                          {flexRender(
                            header.column.columnDef.header,
                            header.getContext(),
                          )}
                        </div>
                      )}
                      {header.column.getCanResize() && (
                        <div
                          onMouseDown={header.getResizeHandler()}
                          onTouchStart={header.getResizeHandler()}
                          className={`resizer text-gray-600 cursor-grab ${
                            header.column.getIsResizing() ? 'isResizing' : ''
                          }`}
                          style={{
                            position: 'absolute',
                            right: 4,
                            top: 0,
                            bottom: 0,
                            width: 12,
                          }}
                        >
                          <i className="bi bi-three-dots-vertical" />
                        </div>
                      )}
                      {headerIndex === headerGroup.headers.length - 1 &&
                      onSettingsClick != null ? (
                        <div
                          className="fs-8 text-muted-hover"
                          style={{
                            position: 'absolute',
                            right: 8,
                            top: 0,
                            bottom: 0,
                          }}
                          role="button"
                          onClick={() => onSettingsClick()}
                        >
                          <i className="bi bi-gear-fill" />
                        </div>
                      ) : null}
                    </th>
                  );
                })}
              </tr>
            ))}
          </thead>
          <tbody>
            {paddingTop > 0 && (
              <tr>
                <td colSpan={99999} style={{ height: `${paddingTop}px` }} />
              </tr>
            )}
            {items.map(virtualRow => {
              const row = rows[virtualRow.index] as TableRow<any>;
              return (
                <tr
                  onClick={() => {
                    onRowExpandClick(row.original.id, row.original.sort_key);
                  }}
                  role="button"
                  key={virtualRow.key}
                  className={cx('bg-default-dark-grey-hover', {
                    'bg-dark-grey': highlightedLineId === row.original.id,
                  })}
                  data-index={virtualRow.index}
                  ref={rowVirtualizer.measureElement}
                >
                  {row.getVisibleCells().map(cell => {
                    return (
                      <td
                        key={cell.id}
                        className={cx('align-top overflow-hidden', {
                          'text-break': wrapLines,
                          'text-truncate': !wrapLines,
                        })}
                      >
                        {flexRender(
                          cell.column.columnDef.cell,
                          cell.getContext(),
                        )}
                      </td>
                    );
                  })}
                </tr>
              );
            })}
            <tr>
              <td colSpan={800}>
                <div className="rounded fs-7 bg-grey text-center d-flex align-items-center justify-content-center mt-3">
                  {isLoading ? (
                    <div className="my-3">
                      <div className="spin-animate d-inline-block">
                        <i className="bi bi-arrow-repeat" />
                      </div>{' '}
                      Loading results...
                    </div>
                  ) : hasNextPage == false &&
                    isLoading == false &&
                    dedupLogs.length > 0 ? (
                    <div className="my-3">End of Results</div>
                  ) : hasNextPage == false &&
                    isLoading == false &&
                    dedupLogs.length === 0 ? (
                    <div className="my-3">
                      No results found.
                      <div className="text-muted mt-3">
                        Try checking the query explainer in the search bar if
                        there are any search syntax issues.
                      </div>
                      {onInstructionsClick != null && (
                        <>
                          <div className="text-muted mt-3">
                            Add new data sources by setting up a HyperDX
                            integration.
                          </div>
                          <Button
                            variant="outline-success"
                            className="fs-7 mt-3"
                            onClick={() => onInstructionsClick()}
                          >
                            Install New HyperDX Integration
                          </Button>
                        </>
                      )}
                    </div>
                  ) : (
                    <div />
                  )}
                </div>
              </td>
            </tr>
            {paddingBottom > 0 && (
              <tr>
                <td colSpan={99999} style={{ height: `${paddingBottom}px` }} />
              </tr>
            )}
          </tbody>
        </table>
      </div>
    );
  },
);

export default function LogTable({
  config: { where: searchedQuery, dateRange: searchedTimeRange },
  highlightedLineId,
  onPropertySearchClick,
  onRowExpandClick,
  formatUTC,
  isLive,
  onScroll,
  setIsUTC,
  onEnd,
  onShowPatternsClick,
  tableId,
}: {
  config: {
    where: string;
    dateRange: [Date, Date];
  };
  highlightedLineId: undefined | string;
  onPropertySearchClick: (
    property: string,
    value: string | number | boolean,
  ) => void;
  onRowExpandClick: (logId: string, sortKey: string) => void;
  formatUTC: boolean;
  onScroll: (scrollTop: number) => void;
  isLive: boolean;
  setIsUTC: (isUTC: boolean) => void;
  onEnd?: () => void;
  onShowPatternsClick?: () => void;
  tableId?: string;
}) {
  const [instructionsOpen, setInstructionsOpen] = useState(false);
  const [settingsOpen, setSettingsOpen] = useState(false);
  const [displayedColumns, setDisplayedColumns] = useState<string[]>([]);
  const [wrapLines, setWrapLines] = useState(false);

  const prevQueryConfig = usePrevious({ searchedQuery, isLive });

  const resultsKey = [searchedQuery, displayedColumns, isLive].join(':');

  const {
    results: searchResults,
    resultsKey: searchResultsKey,
    fetchNextPage,
    isFetching: isSearchResultsFetching,
    hasNextPage,
  } = useSearchEventStream(
    {
      apiUrlPath: '/logs/stream',
      q: searchedQuery,
      startDate: searchedTimeRange?.[0] ?? new Date(),
      endDate: searchedTimeRange?.[1] ?? new Date(),
      extraFields: displayedColumns,
      order: 'desc',
      onEnd,
      resultsKey,
    },
    {
      enabled: searchedTimeRange != null,
      keepPreviousData:
        isLive && prevQueryConfig?.searchedQuery === searchedQuery,
      // If we're in live mode, we shouldn't abort the previous request
      // as a slow live search will always result in an aborted request
      // unless the user has changed their query (without leaving live mode)
      // If we're not in live mode, we should abort as the user is requesting a new search
      // We need to look at prev state to make sure we abort if transitioning from live to not live
      shouldAbortPendingRequest:
        !(isLive && prevQueryConfig?.isLive) ||
        prevQueryConfig?.searchedQuery !== searchedQuery,
    },
  );

  // Check if live tail is enabled, if so, we need to compare the search results
  // key to see if the data we're showing is stale relative to the query we're trying to show.
  // otherwise, we just need to check if the search results are fetching
  const isLoading =
    isLive && prevQueryConfig != null && prevQueryConfig.isLive
      ? searchResultsKey !== resultsKey && isSearchResultsFetching
      : isSearchResultsFetching;

  const hasNextPageWhenNotLive =
    prevQueryConfig?.searchedQuery === searchedQuery &&
    isLive &&
    prevQueryConfig.isLive
      ? false
      : hasNextPage ?? true;

  return (
    <>
      <InstallInstructionsModal
        show={instructionsOpen}
        onHide={() => setInstructionsOpen(false)}
      />
      <LogTableSettingsModal
        key={`${formatUTC} ${displayedColumns} ${wrapLines}`}
        show={settingsOpen}
        initialIsUTC={formatUTC}
        initialAdditionalColumns={displayedColumns}
        initialWrapLines={wrapLines}
        onHide={() => setSettingsOpen(false)}
        onDone={({ additionalColumns, wrapLines, isUTC }) => {
          setDisplayedColumns(additionalColumns);
          setWrapLines(wrapLines);
          setIsUTC(isUTC);
        }}
        downloadCSVButton={
          <DownloadCSVButton
            config={{
              where: searchedQuery,
              dateRange: searchedTimeRange,
            }}
            extraFields={displayedColumns}
          />
        }
      />
      <RawLogTable
        tableId={tableId}
        isLive={isLive}
        wrapLines={wrapLines}
        displayedColumns={displayedColumns}
        onSettingsClick={useCallback(
          () => setSettingsOpen(true),
          [setSettingsOpen],
        )}
        onInstructionsClick={useCallback(
          () => setInstructionsOpen(true),
          [setInstructionsOpen],
        )}
        highlightedLineId={highlightedLineId}
        logs={searchResults ?? []}
        isLoading={isLoading}
        fetchNextPage={useCallback(
          () => fetchNextPage({ limit: 200 }),
          [fetchNextPage],
        )}
        // onPropertySearchClick={onPropertySearchClick}
        hasNextPage={hasNextPageWhenNotLive}
        formatUTC={formatUTC}
        onRowExpandClick={onRowExpandClick}
        onScroll={onScroll}
        onShowPatternsClick={onShowPatternsClick}
      />
    </>
  );
}<|MERGE_RESOLUTION|>--- conflicted
+++ resolved
@@ -384,19 +384,6 @@
         ...(displayedColumns.map(column => ({
           accessorFn: curry(retrieveColumnValue)(column), // Columns can contain '.' and will not work with accessorKey
           header: column,
-<<<<<<< HEAD
-          cell: info => (
-            <span
-            // role="button"
-            // onClick={() =>
-            //   onPropertySearchClick(column, info.getValue<string>())
-            // }
-            >
-              {info.getValue<string>()}
-            </span>
-          ),
-          size: columnSizeStorage[column] ?? 150,
-=======
           cell: info => {
             const value = info.getValue<string>();
             return (
@@ -409,8 +396,7 @@
               </span>
             );
           },
-          size: 150,
->>>>>>> e106b757
+          size: columnSizeStorage[column] ?? 150,
         })) as ColumnDef<any>[]),
         {
           accessorKey: 'body',
