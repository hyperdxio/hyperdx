--- conflicted
+++ resolved
@@ -490,17 +490,15 @@
     }
   }, [selectedSavedSearch, setSearchedQuery, _searchedQuery]);
 
-<<<<<<< HEAD
   useEffect(() => {
     setDisplayedColumns(selectedSavedSearch?.columns ?? []);
   }, [selectedSavedSearch?.columns]);
-=======
+
   const isArcBrowser =
     typeof window !== 'undefined' &&
     window
       .getComputedStyle?.(document.documentElement)
       .getPropertyValue('--arc-palette-title');
->>>>>>> 41767105
 
   useHotkeys(
     // Arc Browser uses CMD+S for toggling sidebar which conflicts with save search
