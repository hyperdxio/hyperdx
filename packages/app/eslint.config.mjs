--- conflicted
+++ resolved
@@ -110,8 +110,5 @@
       '@next/next/no-html-link-for-pages': 'off',
     },
   },
-<<<<<<< HEAD
-=======
   ...storybook.configs['flat/recommended'],
->>>>>>> 579e7c4d
 ];