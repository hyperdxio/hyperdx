--- conflicted
+++ resolved
@@ -17,7 +17,6 @@
       },
     ];
   },
-<<<<<<< HEAD
   ...withNextra({
     async headers() {
       return [
@@ -36,8 +35,6 @@
     swcMinify: false,
     publicRuntimeConfig: {
       version,
-      hdxLocalDefaultConnections: process.env.HDX_LOCAL_DEFAULT_CONNECTIONS,
-      hdxLocalDefaultSources: process.env.HDX_LOCAL_DEFAULT_SOURCES,
     },
     productionBrowserSourceMaps: false,
     ...(process.env.NEXT_OUTPUT_STANDALONE === 'true'
@@ -46,18 +43,4 @@
         }
       : {}),
   }),
-};
-=======
-  // This slows down builds by 2x for some reason...
-  swcMinify: false,
-  publicRuntimeConfig: {
-    version,
-  },
-  productionBrowserSourceMaps: false,
-  ...(process.env.NEXT_OUTPUT_STANDALONE === 'true'
-    ? {
-        output: 'standalone',
-      }
-    : {}),
-});
->>>>>>> b19c8617
+};